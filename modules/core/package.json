{
    "name": "@wso2is/core",
<<<<<<< HEAD
    "version": "1.0.134",
=======
    "version": "1.0.137",
>>>>>>> db3d04cf
    "description": "Commonly used configs, schemas, utilities and low level services for WSO2 Identity Server frontend apps",
    "keywords": [
        "WSO2",
        "WSO2 IS",
        "WSO2 Identity Server",
        "WSO2 Identity Apps",
        "core",
        "common",
        "utils"
    ],
    "main": "dist/src/index.js",
    "types": "dist/src/index.d.ts",
    "files": [
        "dist"
    ],
    "scripts": {
        "prebuild": "npm run clean",
        "build": "npm run compile",
        "clean": "rimraf ./dist",
        "compile": "run-script-os",
        "compile:win32": "..\\..\\node_modules\\.bin\\tsc -p tsconfig.json",
        "compile:default": "../../node_modules/.bin/tsc -p tsconfig.json",
        "lint": "tslint -t stylish --project ."
    },
    "author": "WSO2",
    "license": "Apache-2.0",
    "dependencies": {
<<<<<<< HEAD
        "@wso2is/authentication": "^1.0.134",
        "@wso2is/http": "^1.0.134"
=======
        "@wso2is/authentication": "^1.0.137",
        "@wso2is/http": "^1.0.137"
>>>>>>> db3d04cf
    },
    "devDependencies": {
        "rimraf": "^3.0.2",
        "run-script-os": "^1.0.7"
    },
    "peerDependencies": {
        "@types/history": "*",
        "@types/lodash": "*",
        "@types/react": "*",
        "@types/react-notification-system": "*",
        "@types/ua-parser-js": "*",
        "axios": "*",
        "history": "*",
        "lodash": "*",
        "react": "*",
        "react-notification-system": "*",
        "tslint": "*",
        "typescript": "*",
        "ua-parser-js": "*"
    }
}<|MERGE_RESOLUTION|>--- conflicted
+++ resolved
@@ -1,10 +1,6 @@
 {
     "name": "@wso2is/core",
-<<<<<<< HEAD
-    "version": "1.0.134",
-=======
     "version": "1.0.137",
->>>>>>> db3d04cf
     "description": "Commonly used configs, schemas, utilities and low level services for WSO2 Identity Server frontend apps",
     "keywords": [
         "WSO2",
@@ -32,13 +28,8 @@
     "author": "WSO2",
     "license": "Apache-2.0",
     "dependencies": {
-<<<<<<< HEAD
-        "@wso2is/authentication": "^1.0.134",
-        "@wso2is/http": "^1.0.134"
-=======
         "@wso2is/authentication": "^1.0.137",
         "@wso2is/http": "^1.0.137"
->>>>>>> db3d04cf
     },
     "devDependencies": {
         "rimraf": "^3.0.2",
