{
    "name": "@wso2is/access-control",
    "version": "1.2.985",
    "description": "Access control module for WSO2 Identity Server front end applications",
    "main": "dist/src/index.js",
    "types": "dist/types/index.d.ts",
    "keywords": [
        "WSO2",
        "WSO2 IS",
        "WSO2 Identity Server",
        "WSO2 Identity Apps",
        "core",
        "common",
        "utils"
    ],
    "scripts": {
        "prebuild": "npm run clean",
        "build": "pnpm prebuild && npm run compile",
        "clean": "rimraf ./dist",
        "compile": "run-script-os",
        "compile:win32": "..\\..\\node_modules\\.bin\\tsc -p tsconfig.json --incremental",
        "compile:default": "../../node_modules/.bin/tsc -p tsconfig.json --incremental",
        "lint": "npm run lint:all -- --max-warnings=0",
        "lint:all": "npm run lint:targeted -- .",
        "lint:autofix": "npm run lint:all -- --fix",
        "lint:ci": "npm run lint -- --format=compact",
        "lint:targeted": "eslint --ext .js,.jsx,.ts,.tsx --resolve-plugins-relative-to .",
        "test": "npm run jest -- -- --passWithNoTests",
        "jest": "run-script-os",
        "jest:win32": ".\\node_modules\\.bin\\jest",
        "jest:default": "./node_modules/.bin/jest",
        "typecheck": "npm run compile"
    },
    "author": "WSO2",
    "license": "Apache-2.0",
    "dependencies": {
<<<<<<< HEAD
        "@wso2is/core": "*",
=======
        "@wso2is/core": "^1.2.985",
>>>>>>> e7abfc28
        "jest": "^26.4.2",
        "react-access-control": "^1.0.1",
        "ts-jest": "^26.4.0"
    },
    "devDependencies": {
        "@typescript-eslint/eslint-plugin": "^4.17.0",
        "@typescript-eslint/parser": "^4.17.0",
        "eslint": "^7.20.0",
        "eslint-plugin-import": "^2.20.2",
        "eslint-plugin-react": "^7.18.3",
        "eslint-plugin-react-hooks": "^4.0.0",
        "rimraf": "^3.0.2",
        "run-script-os": "^1.0.7",
        "ts-jest": "^26.4.0",
        "typescript": "^4.6.4"
    },
    "peerDependencies": {
        "@types/react": "*",
        "react": "*"
    }
}<|MERGE_RESOLUTION|>--- conflicted
+++ resolved
@@ -34,11 +34,7 @@
     "author": "WSO2",
     "license": "Apache-2.0",
     "dependencies": {
-<<<<<<< HEAD
         "@wso2is/core": "*",
-=======
-        "@wso2is/core": "^1.2.985",
->>>>>>> e7abfc28
         "jest": "^26.4.2",
         "react-access-control": "^1.0.1",
         "ts-jest": "^26.4.0"
