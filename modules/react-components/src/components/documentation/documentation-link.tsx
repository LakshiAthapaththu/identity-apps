/**
 * Copyright (c) 2021, WSO2 Inc. (http://www.wso2.org) All Rights Reserved.
 *
 * WSO2 Inc. licenses this file to you under the Apache License,
 * Version 2.0 (the "License"); you may not use this file except
 * in compliance with the License.
 * You may obtain a copy of the License at
 *
 *     http://www.apache.org/licenses/LICENSE-2.0
 *
 * Unless required by applicable law or agreed to in writing,
 * software distributed under the License is distributed on an
 * "AS IS" BASIS, WITHOUT WARRANTIES OR CONDITIONS OF ANY
 * KIND, either express or implied. See the License for the
 * specific language governing permissions and limitations
 * under the License.
 */

import classNames from "classnames";
import React, { FunctionComponent, PropsWithChildren, ReactElement } from "react";
import { Icon } from "semantic-ui-react";

/**
 * DocumentationLink component Prop types.
 */
interface DocumentationLinkPropsInterface { 
    /**
     * Documentation URL.
     */
    link: string;
    /**
     * Documentation URL target property. Opens in a new window by default.
     */
    target?: string;
    /**
     * Additional CSS classes.
     */
    className?: string;
}

/**
 * Documentation link anchor tag component.
 *
 * @param {React.PropsWithChildren<DocumentationLinkPropsInterface>} props - Props injected to the component.
 *
 * @return {React.ReactElement}
 */
export const DocumentationLink: FunctionComponent<PropsWithChildren<DocumentationLinkPropsInterface>> = (
    props: PropsWithChildren<DocumentationLinkPropsInterface>
): ReactElement => {

    const { 
        children,
        className,
        link,
        target
    } = props;

    if (link === undefined) {
        return null;
    }

    const classes = classNames("documentation-link", className);

    return (
<<<<<<< HEAD
        <a
            href={ link }
            target={ target }
            rel="noopener noreferrer"
            className="ml-1 link external no-wrap"
        >
            { children }
            <Icon className="ml-1" name="external alternate"/>
        </a>
=======
        <strong className={ classes }>
            <a
                href={ link }
                target={ target }
                rel="noopener noreferrer"
                className="ml-1 link external no-wrap"
            >
                { children }
                <Icon className="ml-1" name="external alternate"/>
            </a>
        </strong>
>>>>>>> e52b97de
    );
};

/**
 * Prop types for the DocumentationLink component.
 */
DocumentationLink.defaultProps = {
    target: "_blank"
};<|MERGE_RESOLUTION|>--- conflicted
+++ resolved
@@ -63,7 +63,6 @@
     const classes = classNames("documentation-link", className);
 
     return (
-<<<<<<< HEAD
         <a
             href={ link }
             target={ target }
@@ -73,19 +72,6 @@
             { children }
             <Icon className="ml-1" name="external alternate"/>
         </a>
-=======
-        <strong className={ classes }>
-            <a
-                href={ link }
-                target={ target }
-                rel="noopener noreferrer"
-                className="ml-1 link external no-wrap"
-            >
-                { children }
-                <Icon className="ml-1" name="external alternate"/>
-            </a>
-        </strong>
->>>>>>> e52b97de
     );
 };
 
