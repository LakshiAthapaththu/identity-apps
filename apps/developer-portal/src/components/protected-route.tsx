/**
 * Copyright (c) 2019, WSO2 Inc. (http://www.wso2.org) All Rights Reserved.
 *
 * WSO2 Inc. licenses this file to you under the Apache License,
 * Version 2.0 (the "License"); you may not use this file except
 * in compliance with the License.
 * You may obtain a copy of the License at
 *
 *     http://www.apache.org/licenses/LICENSE-2.0
 *
 * Unless required by applicable law or agreed to in writing,
 * software distributed under the License is distributed on an
 * "AS IS" BASIS, WITHOUT WARRANTIES OR CONDITIONS OF ANY
 * KIND, either express or implied. See the License for the
 * specific language governing permissions and limitations
 * under the License.
 */

import React, { FunctionComponent, ReactElement } from "react";
import { useSelector } from "react-redux";
<<<<<<< HEAD
import { Redirect, Route, RouteProps } from "react-router-dom";
import { ApplicationConstants } from "../constants";
=======
import { Redirect, Route, RouteComponentProps, RouteProps } from "react-router-dom";
import { AppConstants } from "../constants";
>>>>>>> a7e5f204
import { history } from "../helpers";
import { ConfigReducerStateInterface } from "../models";
import { AppState } from "../store";
import { AuthenticateUtils } from "../utils";

/**
 * Protected route component.
 *
 * @param {RouteProps} props - Props injected to the component.
 * @return {React.ReactElement}
 */
export const ProtectedRoute: FunctionComponent<RouteProps> = (props: RouteProps): ReactElement => {

    const {
        component: Component,
        ...rest
    } = props;

    const isAuthenticated: boolean = useSelector((state: AppState) => state.auth.isAuthenticated);
    const config: ConfigReducerStateInterface = useSelector((state: AppState) => state.config);

    /**
     * Update existing location path in the state to recall upon page refresh or authentication callback.
     * The login path and the login error path have been skipped.
     */
    if ((history.location.pathname !== config.deployment.appLoginPath)
<<<<<<< HEAD
        && (history.location.pathname !== ApplicationConstants.PATHS.get("UNAUTHORIZED"))
        && (history.location.pathname !== ApplicationConstants.PATHS.get("PAGE_NOT_FOUND"))) {
        updateAuthenticationCallbackUrl(history.location.pathname);
    }
    else {
        updateAuthenticationCallbackUrl(config.deployment.appHomePath);
=======
        && (history.location.pathname !== AppConstants.PATHS.get("UNAUTHORIZED"))
        && (history.location.pathname !== AppConstants.PATHS.get("PAGE_NOT_FOUND"))) {

        AuthenticateUtils.updateAuthenticationCallbackUrl(history.location.pathname);
    } else {
        AuthenticateUtils.updateAuthenticationCallbackUrl(config.deployment.appHomePath);
>>>>>>> a7e5f204
    }

    return (
        <Route
            render={ (renderProps: RouteComponentProps<any>) =>
                isAuthenticated
                    ? Component
                    ? <Component { ...renderProps } />
                    : null
                    : <Redirect to={ config.deployment.appLoginPath } />
            }
            { ...rest }
        />
    );
};<|MERGE_RESOLUTION|>--- conflicted
+++ resolved
@@ -18,13 +18,8 @@
 
 import React, { FunctionComponent, ReactElement } from "react";
 import { useSelector } from "react-redux";
-<<<<<<< HEAD
-import { Redirect, Route, RouteProps } from "react-router-dom";
-import { ApplicationConstants } from "../constants";
-=======
 import { Redirect, Route, RouteComponentProps, RouteProps } from "react-router-dom";
 import { AppConstants } from "../constants";
->>>>>>> a7e5f204
 import { history } from "../helpers";
 import { ConfigReducerStateInterface } from "../models";
 import { AppState } from "../store";
@@ -51,21 +46,12 @@
      * The login path and the login error path have been skipped.
      */
     if ((history.location.pathname !== config.deployment.appLoginPath)
-<<<<<<< HEAD
-        && (history.location.pathname !== ApplicationConstants.PATHS.get("UNAUTHORIZED"))
-        && (history.location.pathname !== ApplicationConstants.PATHS.get("PAGE_NOT_FOUND"))) {
-        updateAuthenticationCallbackUrl(history.location.pathname);
-    }
-    else {
-        updateAuthenticationCallbackUrl(config.deployment.appHomePath);
-=======
         && (history.location.pathname !== AppConstants.PATHS.get("UNAUTHORIZED"))
         && (history.location.pathname !== AppConstants.PATHS.get("PAGE_NOT_FOUND"))) {
 
         AuthenticateUtils.updateAuthenticationCallbackUrl(history.location.pathname);
     } else {
         AuthenticateUtils.updateAuthenticationCallbackUrl(config.deployment.appHomePath);
->>>>>>> a7e5f204
     }
 
     return (
