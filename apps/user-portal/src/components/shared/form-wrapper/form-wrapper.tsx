/**
 * Copyright (c) 2019, WSO2 Inc. (http://www.wso2.org) All Rights Reserved.
 *
 * WSO2 Inc. licenses this file to you under the Apache License,
 * Version 2.0 (the "License"); you may not use this file except
 * in compliance with the License.
 * You may obtain a copy of the License at
 *
 *     http://www.apache.org/licenses/LICENSE-2.0
 *
 * Unless required by applicable law or agreed to in writing,
 * software distributed under the License is distributed on an
 * "AS IS" BASIS, WITHOUT WARRANTIES OR CONDITIONS OF ANY
 * KIND, either express or implied. See the License for the
 * specific language governing permissions and limitations
 * under the License.
 */

import React, { useEffect, useState } from "react";
import { Button, Divider, Form, Radio } from "semantic-ui-react";
import {
    CheckboxField,
    CustomField,
    DropdownField,
    Error,
    FormButton,
    FormDivider,
    FormField,
    FormSubmit,
    FormValue,
    Group,
    InputField,
    RadioChild,
    RadioField,
    Reset,
    Validation
} from "../../../models";
import { Password } from "./password";

/**
 * Prop types for Form component
 */
interface FormProps {
    formFields: FormField[];
    groups?: Group[];
    onSubmit: (values: Map<string, FormValue>) => void;
    triggerReset?: (reset: () => void) => void;
}

/**
 * This is a Form wrapper component
 */
export const FormWrapper: React.FunctionComponent<FormProps> = (props: FormProps): JSX.Element => {
    const { formFields, onSubmit, groups, triggerReset } = props;

    const [form, setForm] = useState(new Map<string, FormValue>());
    const [validFields, setValidFields] = useState(new Map<string, Validation>());
    const [requiredFields, setRequiredFields] = useState(new Map<string, boolean>());
    const [isSubmitting, setIsSubmitting] = useState(false);

    /**
     * Initializes the state of the from every time the passed formFields prop changes
     */
    useEffect(() => {
        init(false);
    }, [formFields]);

    /**
     * passes the reset function as an argument into the triggerReset prop method
     */
    useEffect(() => {
        if (triggerReset) {
            triggerReset(reset);
        }
        return () => {
            if (triggerReset) {
                triggerReset(() => undefined);
            }
        };
    }, []);

    /**
     * Initialize form
     * @param {boolean} isReset
     */
    const init = (isReset: boolean) => {
        const tempForm: Map<string, FormValue> = new Map(form);
        const tempRequiredFields: Map<string, boolean> = new Map(requiredFields);
        const tempValidFields: Map<string, Validation> = new Map(validFields);

        formFields.forEach((inputField: InputField) => {
            if (isInputField(inputField)) {
                if (!tempForm.has(inputField.name) || isReset) {
                    inputField.value && !isReset
                        ? tempForm.set(inputField.name, inputField.value)
                        : (isRadioField(inputField) || isDropdownField(inputField)) && inputField.default
                            ? tempForm.set(inputField.name, inputField.default)
                            : isCheckBoxField(inputField)
                                ? tempForm.set(inputField.name, [])
                                : tempForm.set(inputField.name, "");
                }

                ((!inputField.value && (!tempForm.get(inputField.name) || !(tempForm.get(inputField.name).length > 0)))
                    || isReset) && inputField.required
                    ? tempRequiredFields.set(inputField.name, false)
                    : tempRequiredFields.set(inputField.name, true);
                tempValidFields.set(name, { isValid: true, errorMessages: [] });
            }
        });

        if (!isReset) {
            setRequiredFields(tempRequiredFields);
        }
        setForm(tempForm);
    };

    /**
     * Type guard to check if an input element is not of the type submit/reset/button
     * @param toBeDetermined
     */
    const isTextField = (toBeDetermined: FormField): toBeDetermined is InputField => {
        return (toBeDetermined as InputField).type === "email" ||
            (toBeDetermined as InputField).type === "password" ||
            (toBeDetermined as InputField).type === "number" ||
            (toBeDetermined as InputField).type === "text" ||
            (toBeDetermined as InputField).type === "textarea";

    };

    /**
     * Type guard to check if an input element is of the type Radio
     * @param toBeDetermined
     */
    const isRadioField = (toBeDetermined: FormField): toBeDetermined is RadioField => {
        return (toBeDetermined as RadioField).type === "radio";

    };

    /**
     * Type guard to check if an input element is of the type Radio
     * @param toBeDetermined
     */
    const isDropdownField = (toBeDetermined: FormField): toBeDetermined is DropdownField => {
        return (toBeDetermined as DropdownField).type === "dropdown";

    };

    /**
     * Type guard to check if an input element is of the type Radio
     * @param toBeDetermined
     */
    const isCheckBoxField = (toBeDetermined: FormField): toBeDetermined is CheckboxField => {
        return (toBeDetermined as CheckboxField).type === "checkbox";

    };

    /**
     * Type guard to check if an input element is of the type Radio
     * @param toBeDetermined
     */
    const isSubmitField = (toBeDetermined: FormField): toBeDetermined is FormSubmit => {
        return (toBeDetermined as FormSubmit).type === "submit";

    };

    /**
     * Type guard to check if an input element is of the type Radio
     * @param toBeDetermined
     */
    const isResetField = (toBeDetermined: FormField): toBeDetermined is Reset => {
        return (toBeDetermined as Reset).type === "reset";
    };

    /**
     * Type guard to check if an input element is of the type Radio
     * @param toBeDetermined
     */
<<<<<<< HEAD
    const isButtonField = (toBeDetermined: FormField): toBeDetermined is FormButton => {
        if ((toBeDetermined as FormButton).type === "button") {
            return true;
        }
        return false;
=======
    const isButtonField = (toBeDetermined: FormField): toBeDetermined is Ibutton => {
        return (toBeDetermined as Ibutton).type === "button";
>>>>>>> 8aec582a
    };

    /**
     * Type guard to check if an input element is of the type Radio
     * @param toBeDetermined
     */
<<<<<<< HEAD
    const isDivider = (toBeDetermined: FormField): toBeDetermined is FormDivider => {
        if ((toBeDetermined as FormDivider).type === "divider") {
            return true;
        }
        return false;
=======
    const isDivider = (toBeDetermined: FormField): toBeDetermined is Idivider => {
        return (toBeDetermined as Idivider).type === "divider";
>>>>>>> 8aec582a
    };

    /**
     * Type guard to check if an input element is of the type Radio
     * @param toBeDetermined
     */
    const isCustomField = (toBeDetermined: FormField): toBeDetermined is CustomField => {
        return (toBeDetermined as CustomField).type === "custom";
    };

    /**
     * Checks if the field is an input/checkbox/dropdown/radio field
     * @param toBeDetermined
     */
    const isInputField = (toBeDetermined: FormField): toBeDetermined is
        InputField
        | CheckboxField
        | DropdownField
        | RadioField => {
        return isTextField(toBeDetermined)
            || isCheckBoxField(toBeDetermined)
            || isDropdownField(toBeDetermined)
            || isRadioField(toBeDetermined);
    };

    /**
     * Handler for the onChange event
     * @param value
     * @param name
     */
    const handleChange = (value: string, name: string) => {
        const tempForm: Map<string, FormValue> = new Map(form);

        tempForm.set(name, value);
        setForm(tempForm);
    };

    /**
     * Handler for the onChange event of checkboxes
     * @param value
     * @param name
     */
    const handleChangeCheckBox = (value: string, name: string) => {
        const tempForm: Map<string, FormValue> = new Map(form);
        const selectedItems: string[] = tempForm.get(name) as string[];

        let itemIndex = -1;
        selectedItems.forEach((item, index) => {
            if (item === value) {
                itemIndex = index;
            }
        });
        itemIndex === -1 ? selectedItems.push(value) : selectedItems.splice(itemIndex, 1);
        tempForm.set(name, selectedItems);
        setForm(tempForm);
    };

    /**
     * Handler for the onBlur event
     * @param event
     * @param name
     */
    const handleBlur = (event: React.KeyboardEvent, name: string) => {
        const tempRequiredFields: Map<string, boolean> = new Map(requiredFields);
        const tempValidFields: Map<string, Validation> = new Map(validFields);

        validate(name, tempRequiredFields, tempValidFields);

        setValidFields(tempValidFields);
        setRequiredFields(tempRequiredFields);
    };

    /**
     * This function checks if a form field is valid
     * @param name
     * @param requiredFieldsParam
     * @param validFieldsParam
     */
    const validate = (
        name: string,
        requiredFieldsParam: Map<string, boolean>,
        validFieldsParam: Map<string, Validation>
    ) => {
        const inputField: FormField = formFields.find((formField) => {
            return isInputField(formField) && formField.name === name;
        });

        if (!isCheckBoxField(inputField)) {
            form.get(name) !== null && form.get(name) !== ""
                ? requiredFieldsParam.set(name, true)
                : requiredFieldsParam.set(name, false);
        } else {
            form.get(name) !== null && form.get(name).length > 0
                ? requiredFieldsParam.set(name, true)
                : requiredFieldsParam.set(name, false);
        }

        const validation: Validation = {
            errorMessages: [],
            isValid: true
        };

        if (
            isTextField(inputField)
            && inputField.validation
        ) {
            inputField.validation(form.get(name) as string, validation, new Map(form));
        }

        validFieldsParam.set(name, {
            errorMessages: validation.errorMessages,
            isValid: validation.isValid
        });
    };

    /**
     * Handler for onSubmit event
     * @param event
     */
    const handleSubmit = (event: React.FormEvent) => {
        event.preventDefault();
        if (checkRequiredFieldsFilled() && checkValidated()) {
            setIsSubmitting(false);
            onSubmit(form);
        } else {
            setIsSubmitting(true);
        }
    };

    /**
     * Checks if all the required fields are filled
     */
    const checkRequiredFieldsFilled = (): boolean => {
        let requiredFilled: boolean = true;
        requiredFields.forEach((requiredFieldParam) => {
            if (!requiredFieldParam) {
                requiredFilled = false;
            }
        });
        return requiredFilled;
    };

    /**
     * Checks if all the fields are validated
     */
    const checkValidated = (): boolean => {
        let isValidated: boolean = true;
        validFields.forEach((validField) => {
            if (!validField.isValid) {
                isValidated = false;
            }
        });
        return isValidated;
    };

    /**
     * Checks if the field has any errors (required but not filled | not validated)
     * @param inputField
     */
    const checkError = (inputField: FormField): Error => {
        if (isInputField(inputField)
            && !isRadioField(inputField)
            && inputField.required
            && !requiredFields.get(inputField.name)
            && isSubmitting) {
            return {
                errorMessages: [inputField.requiredErrorMessage],
                isError: true
            };
        } else if (
            isTextField(inputField) &&
            validFields.get(inputField.name) &&
            !validFields.get(inputField.name).isValid &&
            isSubmitting
        ) {
            return {
                errorMessages: validFields.get(inputField.name).errorMessages,
                isError: true
            };
        } else {
            return {
                errorMessages: [],
                isError: false
            };
        }
    };

    /**
     * Resets form
     */
    const reset = () => {
        setIsSubmitting(false);
        init(true);
    };

    /**
     * Handles reset button click
     * @param event
     */
    const handleReset = (event: React.MouseEvent) => {
        event.preventDefault();
        reset();
    };

    /**
     * Generates a semantic Form element
     * @param inputField
     */
    const formFieldGenerator = (inputField: FormField): JSX.Element => {
        const { isError, errorMessages } = checkError(inputField);
        if (isTextField(inputField)) {
            if (inputField.type === "password") {
                return (
                    <Password
                        label={ inputField.label }
                        width={ inputField.width }
                        error={
                            isError
                                ? {
                                    content: errorMessages.map((errorMessage, index) => {
                                        return <p key={ index }>{ errorMessage }</p>;
                                    })
                                }
                                : false
                        }
                        type={ inputField.type }
                        placeholder={ inputField.placeholder }
                        name={ inputField.name }
                        value={ (form.get(inputField.name) as string) || "" }
                        onBlur={ (event: React.KeyboardEvent) => {
                            handleBlur(event, inputField.name);
                        } }
                        onChange={ (event: React.ChangeEvent<HTMLInputElement>) => {
                            handleChange(event.currentTarget.value, inputField.name);
                        } }
                    />
                );
            } else {
                return (
                    <Form.Input
                        label={ inputField.label }
                        width={ inputField.width }
                        error={
                            isError
                                ? {
                                    content: errorMessages.map((errorMessage: string, index: number) => {
                                        return <p key={ index }>{ errorMessage }</p>;
                                    })
                                }
                                : false
                        }
                        type={ inputField.type }
                        placeholder={ inputField.placeholder }
                        name={ inputField.name }
                        value={ form.get(inputField.name) || "" }
                        onBlur={ (event: React.KeyboardEvent) => {
                            handleBlur(event, inputField.name);
                        } }
                        onChange={ (event: React.ChangeEvent<HTMLInputElement>) => {
                            handleChange(event.target.value, inputField.name);
                        } }
                    />
                );
            }
        } else if (isSubmitField(inputField)) {
            return (
                <Button
                    primary={ true }
                    size={ inputField.size }
                    className={ inputField.className }
                    type={ inputField.type }
                >
                    { inputField.value }
                </Button>
            );
        } else if (isResetField(inputField)) {
            return (
                <Button size={ inputField.size } className={ inputField.className } onClick={ handleReset }>
                    { inputField.value }
                </Button>
            );
        } else if (isButtonField(inputField)) {
            return (
                <Button
                    size={ inputField.size }
                    className={ inputField.className }
                    onClick={ (event) => {
                        event.preventDefault();
                        inputField.onClick();
                    } }
                >
                    { inputField.value }
                </Button>
            );
        } else if (isDivider(inputField)) {
            return <Divider hidden={ inputField.hidden } />;
        } else if (isCustomField(inputField)) {
            return inputField.element;
        } else if (isRadioField(inputField)) {
            return (
                <Form.Group grouped={ true }>
                    <label>{ inputField.label }</label>
                    { inputField.children.map((radio: RadioChild, index: number) => {
                        return (
                            <Form.Field key={ index }>
                                <Radio
                                    label={ radio.label }
                                    name={ inputField.name }
                                    value={ radio.value }
                                    checked={ form.get(inputField.name) === radio.value }
                                    onChange={ (event: React.ChangeEvent<HTMLInputElement>, { value }) => {
                                        handleChange(value.toString(), inputField.name);
                                    } }
                                    onBlur={ (event: React.KeyboardEvent) => {
                                        handleBlur(event, inputField.name);
                                    } }
                                />
                            </Form.Field>
                        );
                    }) }
                </Form.Group>
            );
        } else if (isDropdownField(inputField)) {
            return (
                <Form.Select
                    label={ inputField.label }
                    placeholder={ inputField.placeholder }
                    options={ inputField.children }
                    value={ form.get(inputField.name) }
                    onChange={ (event: React.ChangeEvent<HTMLInputElement>, { value }) => {
                        handleChange(value.toString(), inputField.name);
                    } }
                    onBlur={ (event: React.KeyboardEvent) => {
                        handleBlur(event, inputField.name);
                    } }
                    error={
                        isError
                            ? {
                                content: errorMessages.map((errorMessage: string, index: number) => {
                                    return <p key={ index }>{ errorMessage }</p>;
                                })
                            }
                            : false
                    }
                />
            );
        } else if (isCheckBoxField(inputField)) {
            return (
                <Form.Group grouped={ true }>
                    <label>{ inputField.label }</label>
                    { inputField.children.map((checkbox, index) => {
                        return (
                            <Form.Field key={ index }>
                                <Form.Checkbox
                                    label={ checkbox.label }
                                    name={ inputField.name }
                                    value={ checkbox.value }
                                    checked={
                                        form.get(inputField.name) &&
                                        (form.get(inputField.name) as string[]).includes(checkbox.value)
                                    }
                                    onChange={ (event: React.ChangeEvent<HTMLInputElement>, { value }) => {
                                        handleChangeCheckBox(value.toString(), inputField.name);
                                    } }
                                    onBlur={ (event: React.KeyboardEvent) => {
                                        handleBlur(event, inputField.name);
                                    } }
                                    error={
                                        index === 0
                                            ? isError
                                                ? {
                                                    content: errorMessages.map(
                                                        (errorMessage: string, indexError: number) => {
                                                            return <p key={ indexError }>{ errorMessage }</p>;
                                                        }
                                                    ),
                                                    pointing: "left"
                                                }
                                                : false
                                            : isError
                                    }
                                />
                            </Form.Field>
                        );
                    }) }
                </Form.Group>
            );
        }
    };

    /**
     * This function renders the form
     */
    const renderForm = (): JSX.Element[] => {
        let forms: JSX.Element[] = formFields.map((inputField: FormField, index: number) => {
            return <Form.Field key={ index }>{ formFieldGenerator(inputField) }</Form.Field>;
        });

        if (groups) {
            groups.forEach((group, index) => {
                const Wrapper = group.wrapper;
                const formGroup: JSX.Element[] = forms.slice(group.startIndex, group.endIndex);
                const precedingForm: JSX.Element[] = forms.slice(0, group.startIndex);
                const succeedingForm: JSX.Element[] = forms.slice(group.endIndex);
                const enclosedGroup: JSX.Element = (
                    <Wrapper { ...group.wrapperProps } key={ index.toString() + group.endIndex } >
                        { formGroup }
                    </Wrapper>
                );
                succeedingForm.unshift(enclosedGroup);
                forms = precedingForm.concat(succeedingForm);
            });
        }

        return forms;
    };
    return <Form onSubmit={ handleSubmit }>{ renderForm() }</Form>;
};<|MERGE_RESOLUTION|>--- conflicted
+++ resolved
@@ -175,32 +175,16 @@
      * Type guard to check if an input element is of the type Radio
      * @param toBeDetermined
      */
-<<<<<<< HEAD
-    const isButtonField = (toBeDetermined: FormField): toBeDetermined is FormButton => {
-        if ((toBeDetermined as FormButton).type === "button") {
-            return true;
-        }
-        return false;
-=======
     const isButtonField = (toBeDetermined: FormField): toBeDetermined is Ibutton => {
-        return (toBeDetermined as Ibutton).type === "button";
->>>>>>> 8aec582a
-    };
-
-    /**
-     * Type guard to check if an input element is of the type Radio
-     * @param toBeDetermined
-     */
-<<<<<<< HEAD
-    const isDivider = (toBeDetermined: FormField): toBeDetermined is FormDivider => {
-        if ((toBeDetermined as FormDivider).type === "divider") {
-            return true;
-        }
-        return false;
-=======
+        return (toBeDetermined as FormButton).type === "button";
+    };
+
+    /**
+     * Type guard to check if an input element is of the type Radio
+     * @param toBeDetermined
+     */
     const isDivider = (toBeDetermined: FormField): toBeDetermined is Idivider => {
-        return (toBeDetermined as Idivider).type === "divider";
->>>>>>> 8aec582a
+        return (toBeDetermined as FormDivider).type === "divider";
     };
 
     /**
