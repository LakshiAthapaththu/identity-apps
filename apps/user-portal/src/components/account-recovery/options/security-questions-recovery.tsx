--- conflicted
+++ resolved
@@ -34,6 +34,8 @@
     Notification
 } from "../../../models";
 import { ThemeIcon, EditSection, FormWrapper } from "../../shared";
+import { Views } from "../../../models";
+let lang: Views;
 
 /**
  * Prop types for SecurityQuestionsComponent
@@ -304,8 +306,8 @@
             if (isEdit === 0 || (isEdit === questionSet.questionSetId)) {
                 formFields.push(
                     {
-                        label: t("views:securityQuestions.forms.securityQuestionsForm." +
-                            "inputs.question.label"),
+                        label: t("views:components.accountRecovery.questionRecovery.forms.securityQuestionsForm" +
+                            ".inputs.question.label"),
                         type: "dropdown",
                         name: "question " + questionSet.questionSetId,
                         value: findChosenQuestionFromChallengeQuestions(
@@ -319,23 +321,24 @@
                             };
                         }),
                         required: true,
-                        requiredErrorMessage: t("views:securityQuestions.forms." +
-                            "securityQuestionsForm.inputs.question.validations.empty"),
+                        requiredErrorMessage: t("views:components.accountRecovery.questionRecovery.forms" +
+                            ".securityQuestionsForm" +
+                            ".inputs.question.validations.empty"),
                         placeholder:
-                            t("views:securityQuestions.forms." +
-                                "securityQuestionsForm.inputs.question.placeholder")
+                            t("views:components.accountRecovery.questionRecovery.forms.securityQuestionsForm.inputs"+
+                            ".question.placeholder")
                     },
                     {
                         type: "text",
                         name: "answer " + questionSet.questionSetId,
-                        placeholder: t("views:securityQuestions.forms." +
+                        placeholder: t("views:components.accountRecovery.questionRecovery.forms." +
                             "securityQuestionsForm.inputs.answer.placeholder"),
                         required: true,
-                        requiredErrorMessage: t("views:securityQuestions.forms.securityQuestionsForm" +
-                            ".inputs.answer.validations.empty"),
+                        requiredErrorMessage: t("views:components.accountRecovery.questionRecovery.forms." +
+                            "securityQuestionsForm.inputs.answer.validations.empty"),
                         validation: () => { },
-                        label: t("views:securityQuestions.forms.securityQuestionsForm" +
-                            ".inputs.answer.label"),
+                        label: t("views:components.accountRecovery.questionRecovery.forms.securityQuestionsForm." +
+                            "inputs.answer.label"),
                     },
                 )
             }
@@ -379,9 +382,11 @@
                                 />
                             </List.Content>
                             <List.Content>
-                                <List.Header>{t("views:components.questionRecovery.heading")}</List.Header>
+                                <List.Header>
+                                    {t("views:components.accountRecovery.questionRecovery.heading")}
+                                </List.Header>
                                 <List.Description>
-                                    {t("views:components.questionRecovery.descriptions.add")}
+                                    {t("views:components.accountRecovery.questionRecovery.descriptions.add")}
                                 </List.Description>
                             </List.Content>
                         </Grid.Column>
@@ -448,7 +453,6 @@
                 let startIndex = endIndex - 2;
                 return (
                     <EditSection>
-<<<<<<< HEAD
                         <Grid>
                             <Grid.Row columns={2}>
                                 <Grid.Column width={4}>
@@ -473,100 +477,6 @@
                                 </Grid.Column>
                             </Grid.Row>
                         </Grid>
-=======
-                        <Form onSubmit={handleSave}>
-                            <Grid>
-                                {
-                                    challenges.questions.map((
-                                        questionSet: QuestionSetsInterface,
-                                        index: number
-                                    ) => {
-                                        return isEdit === 0 || (isEdit === questionSet.questionSetId)
-                                            ? (
-                                                <Grid.Row key={index} columns={2}>
-                                                    <Grid.Column width={4}>
-                                                        {t("common:challengeQuestionNumber", { number: index + 1 })}
-                                                    </Grid.Column>
-                                                    <Grid.Column width={12}>
-                                                        <Form.Field>
-                                                            <label>
-                                                                {
-                                                                    t("views:components.questionRecovery.forms." +
-                                                                        "securityQuestionsForm.inputs.question.label")
-                                                                }
-                                                            </label>
-                                                            <Dropdown
-                                                                name={questionSet.questionSetId}
-                                                                selection
-                                                                placeholder={
-                                                                    t("views:components.questionRecovery.forms." +
-                                                                        "securityQuestionsForm.inputs.question.placeholder")
-                                                                }
-                                                                onChange={
-                                                                    (e, data: DropdownProps) => {
-                                                                        handleDropdownChange(
-                                                                            data, questionSet.questionSetId
-                                                                        );
-                                                                    }
-                                                                }
-                                                                options={
-                                                                    questionSet.questions.map((ques, i) => {
-                                                                        return {
-                                                                            key: i,
-                                                                            text: ques.question,
-                                                                            value: ques.questionId
-                                                                        };
-                                                                    })
-                                                                }
-                                                                value={findChosenQuestionFromChallengeQuestions(
-                                                                    questionSet.questionSetId
-                                                                ).challengeQuestion.questionId}
-                                                            />
-                                                        </Form.Field>
-                                                        <Form.Field>
-                                                            <label>
-                                                                {
-                                                                    t("views:components.questionRecovery.forms." +
-                                                                        "securityQuestionsForm.inputs.answer.label")
-                                                                }
-                                                            </label>
-                                                            <Form.Input
-                                                                required
-                                                                id={questionSet.questionSetId}
-                                                                placeholder={
-                                                                    t("views:components.questionRecovery.forms." +
-                                                                        "securityQuestionsForm.inputs.answer.placeholder")
-                                                                }
-
-                                                                onChange={(e) => {
-                                                                    handleInputChange(e, questionSet.questionSetId);
-                                                                }} />
-                                                        </Form.Field>
-                                                    </Grid.Column>
-                                                </Grid.Row>
-                                            )
-                                            : null;
-                                    })
-                                }
-                                <Divider hidden />
-                                <Grid.Row columns={2}>
-                                    { /* TODO: Find a better way to offset grid */}
-                                    <Grid.Column width={4}>{" "}</Grid.Column>
-                                    <Grid.Column width={12}>
-                                        <Button type="submit" primary>
-                                            {t("common:save")}
-                                        </Button>
-                                        <Button
-                                            className="link-button"
-                                            onClick={() => { handleEdit(-1) }}
-                                        >
-                                            {t("common:cancel")}
-                                        </Button>
-                                    </Grid.Column>
-                                </Grid.Row>
-                            </Grid>
-                        </Form>
->>>>>>> d913fc36
                     </EditSection>
                 );
             }
