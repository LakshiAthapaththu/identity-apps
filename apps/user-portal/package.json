--- conflicted
+++ resolved
@@ -21,7 +21,6 @@
         "clean": "rm -rf build"
     },
     "dependencies": {
-<<<<<<< HEAD
         "@wso2is/authentication": "^1.0.44",
         "@wso2is/core": "^1.0.44",
         "@wso2is/forms": "^1.0.44",
@@ -29,14 +28,13 @@
         "@wso2is/theme": "^1.0.44",
         "@wso2is/validation": "^1.0.44",
         "qrcode.react": "^1.0.0"
-=======
         "@wso2is/authentication": "^1.0.45",
         "@wso2is/core": "^1.0.45",
         "@wso2is/forms": "^1.0.45",
         "@wso2is/http": "^1.0.45",
         "@wso2is/theme": "^1.0.45",
-        "@wso2is/validation": "^1.0.45"
->>>>>>> 02560dcb
+        "@wso2is/validation": "^1.0.45",
+        "qrcode.react": "^1.0.0"
     },
     "devDependencies": {
         "run-script-os": "^1.0.7"
