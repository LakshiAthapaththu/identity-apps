--- conflicted
+++ resolved
@@ -153,40 +153,6 @@
                             <div class="ui divider hidden"></div>
                     <% } %>
 
-<<<<<<< HEAD
-                    <input id="username" type="hidden"
-                            value='<%=Encode.forHtmlAttribute(request.getParameter("username"))%>'>
-
-                    <div class="segment-form">
-                        <form action="<%=commonauthURL%>" method="post" id="totpForm" class="ui large form">
-                            <p id="instruction"></p>
-                            <div class="field">
-                                <input type="text" name="token" class="form-control" placeholder="<%=AuthenticationEndpointUtil.i18n(resourceBundle, "verification.code")%>">
-                            </div>
-                            <input id="sessionDataKey" type="hidden" name="sessionDataKey"
-                                    value='<%=Encode.forHtmlAttribute(request.getParameter("sessionDataKey"))%>' />
-                            <div class="ui divider hidden"></div>
-                            <div class="ui two column stackable grid">
-
-                            <div class="ten wide column mobile center aligned tablet left aligned computer left aligned buttons tablet no-padding-left-first-child computer no-padding-left-first-child">
-                                <% if(isSendVerificationCodeByEmailEnabled) { %>
-                                    <a class="ui button secondary" id="genToken" href="#"
-                                    onclick="return requestTOTPToken();">
-                                    <%=AuthenticationEndpointUtil.i18n(resourceBundle, "get.verification.code")%>
-                                    </a>
-                                <% } else {
-                                    String multiOptionURI = request.getParameter("multiOptionURI");
-                                    if (multiOptionURI != null && AuthenticationEndpointUtil.isValidURL(multiOptionURI)) {
-                                %>
-                                    <a class="ui button secondary" id="goBackLink"
-                                        href='<%=Encode.forHtmlAttribute(multiOptionURI)%>'>
-                                            <%=AuthenticationEndpointUtil.i18n(resourceBundle, "choose.other.option")%>
-                                    </a>
-                                <% } } %>
-                            </div>
-                            <div class="six wide column mobile center aligned tablet right aligned computer right aligned buttons tablet no-margin-right-last-child computer no-margin-right-last-child">
-                                <input type="submit" value="<%=AuthenticationEndpointUtil.i18n(resourceBundle, "authenticate")%>" class="ui primary button">
-=======
                     <div class="ui segment">
                         <!-- page content -->
                         <h2><%=AuthenticationEndpointUtil.i18n(resourceBundle, "auth.totp")%></h2>
@@ -232,12 +198,10 @@
                                 <div class="six wide column mobile center aligned tablet right aligned computer right aligned buttons tablet no-margin-right-last-child computer no-margin-right-last-child">
                                     <input type="submit" value="<%=AuthenticationEndpointUtil.i18n(resourceBundle, "authenticate")%>" class="ui primary button">
                                 </div>
->>>>>>> 71b38df0
                             </div>
+                            </form>
                         </div>
-                        </form>
-                    </div>
-                    <div class="ui divider hidden"></div>
+                        <div class="ui divider hidden"></div>
                         <%
                             String multiOptionURI = request.getParameter("multiOptionURI");
                             if (multiOptionURI != null && isSendVerificationCodeByEmailEnabled && AuthenticationEndpointUtil.isValidURL(multiOptionURI)) {
@@ -249,7 +213,7 @@
                         <%
                             }
                         %>
-                </div>
+                    </div>
             </layout:component>
             <layout:component componentName="ProductFooter" >
                 <!-- product-footer -->
