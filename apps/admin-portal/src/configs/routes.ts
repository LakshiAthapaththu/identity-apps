--- conflicted
+++ resolved
@@ -48,13 +48,10 @@
     UserEditPage,
     UserStores,
     UserStoresEditPage,
-<<<<<<< HEAD
+    UsersPage,
     EmailTemplateTypes,
     EmailTemplates,
     AddTemplateLocale
-=======
-    UsersPage
->>>>>>> dcfd51a2
 } from "../pages";
 
 
