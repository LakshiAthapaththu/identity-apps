/**
 * Copyright (c) 2019, WSO2 Inc. (http://www.wso2.org) All Rights Reserved.
 *
 * WSO2 Inc. licenses this file to you under the Apache License,
 * Version 2.0 (the "License"); you may not use this file except
 * in compliance with the License.
 * You may obtain a copy of the License at
 *
 *     http://www.apache.org/licenses/LICENSE-2.0
 *
 * Unless required by applicable law or agreed to in writing,
 * software distributed under the License is distributed on an
 * "AS IS" BASIS, WITHOUT WARRANTIES OR CONDITIONS OF ANY
 * KIND, either express or implied. See the License for the
 * specific language governing permissions and limitations
 * under the License.
 */

import { TestableComponentInterface } from "@wso2is/core/models";
import _ from "lodash";
import React, { FunctionComponent, useEffect } from "react";
import { useTranslation } from "react-i18next";
import { useDispatch, useSelector } from "react-redux";
import { LinkedAccountsEdit } from "./linked-accounts-edit";
import { LinkedAccountsList } from "./linked-accounts-list";
import {
    addAccountAssociation,
    removeLinkedAccount
} from "../../api";
import { getSettingsSectionIcons } from "../../configs";
import { CommonConstants } from "../../constants";
import * as UIConstants from "../../constants/ui-constants";
import {
    AlertInterface,
    AlertLevels,
    LinkedAccountInterface
} from "../../models";
import { AppState } from "../../store";
import { getProfileLinkedAccounts, handleAccountSwitching, setActiveForm } from "../../store/actions";
import { refreshPage } from "../../utils";
import { SettingsSection } from "../shared";

/**
 * Prop types for the liked accounts component.
 * Also see {@link LinkedAccounts.defaultProps}
 */
interface LinkedAccountsProps extends TestableComponentInterface {
    onAlertFired: (alert: AlertInterface) => void;
}

/**
 * Linked accounts component.
 *
 * @param {LinkedAccountsProps} props - Props injected to the component.
 * @return {JSX.Element}
 */
export const LinkedAccounts: FunctionComponent<LinkedAccountsProps> = (props: LinkedAccountsProps): JSX.Element => {

    const { onAlertFired, ["data-testid"]: testId } = props;
    const linkedAccounts: LinkedAccountInterface[] = useSelector((state: AppState) => state.profile.linkedAccounts);
    const activeForm: string = useSelector((state: AppState) => state.global.activeForm);
    const tenantDomain: string = useSelector((state: AppState) => state?.authenticationInformation?.tenantDomain);

    const { t } = useTranslation();
    const dispatch = useDispatch();

    useEffect(() => {
        if (_.isEmpty(linkedAccounts)) {
            dispatch(getProfileLinkedAccounts());
        }
    }, []);

    /**
     * The following method handles the `onSubmit` event of forms.
     *
     * @param {Map<string, string | string[]>} values - Form values.
     */
    const handleSubmit = (values: any): void => {
        const username = values.username;
        const password = values.password;
        const usernameSplit = username?.split("@");
        const superTenant = "carbon.super";
        let userId = username;

        if (usernameSplit?.length >= 1 && tenantDomain !== superTenant && !usernameSplit.includes(tenantDomain)) {
            userId = username + "@" + tenantDomain;
        }

        const data = {
            password,
            properties: [
                {
                    key: "string",
                    value: "string"
                }
            ],
            userId: userId
        };

        addAccountAssociation(data)
            .then(() => {
                onAlertFired({
                    description: t(
                        "myAccount:components.linkedAccounts.notifications.addAssociation.success.description"
                    ),
                    level: AlertLevels.SUCCESS,
                    message: t(
                        "myAccount:components.linkedAccounts.notifications.addAssociation.success.message"
                    )
                });

                dispatch(setActiveForm(null));

                // Re-fetch the linked accounts list.
                dispatch(getProfileLinkedAccounts());
            })
            .catch((error) => {
                onAlertFired({
                    description: error?.response?.data?.description ?? t(
                        "myAccount:components.linkedAccounts.notifications.addAssociation.genericError.description"
                    ),
                    level: AlertLevels.ERROR,
                    message: error?.response?.data?.message
                        ? t("myAccount:components.linkedAccounts.notifications.addAssociation.error.message")
                        : t("myAccount:components.linkedAccounts.notifications.addAssociation.genericError.message")
                });
            });
    };

    /**
     * Handles the account switch click event.
     *
     * @param {LinkedAccountInterface} account - Target account.
     */
    const handleLinkedAccountSwitch = (account: LinkedAccountInterface) => {
        try {
            dispatch(handleAccountSwitching(account));
            refreshPage();
        } catch (error) {

            if (error.response && error.response.data && error.response.detail) {
                onAlertFired({
                    description: t(
                        "myAccount:components.linkedAccounts.notifications.switchAccount.error.description",
                        { description: error.response.data.detail }
                    ),
                    level: AlertLevels.ERROR,
                    message: t(
                        "myAccount:components.linkedAccounts.notifications.switchAccount.error.message"
                    )
                });

                return;
            }

            onAlertFired({
                description: t(
                    "myAccount:components.linkedAccounts.notifications.switchAccount.genericError.description"
                ),
                level: AlertLevels.ERROR,
                message: t(
                    "myAccount:components.linkedAccounts.notifications.switchAccount.genericError.message"
                )
            });
        }
    };

    /**
     * Handles linked account remove action.
     */
    const handleLinkedAccountRemove = (id: string) => {
        removeLinkedAccount(id)
            .then(() => {
                onAlertFired({
                    description: t(
                        "myAccount:components.linkedAccounts.notifications.removeAssociation.success.description"
                    ),
                    level: AlertLevels.SUCCESS,
                    message: t(
                        "myAccount:components.linkedAccounts.notifications.removeAssociation.success.message"
                    )
                });

                // Re-fetch the linked accounts list.
                dispatch(getProfileLinkedAccounts());
            })
            .catch((error) => {
                if (error.response && error.response.data && error.response.detail) {
                    onAlertFired({
                        description: t(
                            "myAccount:components.linkedAccounts.notifications.removeAssociation.error.description",
                            { description: error.response.data.detail }
                        ),
                        level: AlertLevels.ERROR,
                        message: t(
                            "myAccount:components.linkedAccounts.notifications.removeAssociation.error.message"
                        )
                    });

                    return;
                }

                onAlertFired({
                    description: t(
                        "myAccount:components.linkedAccounts.notifications.removeAssociation.genericError.description"
                    ),
                    level: AlertLevels.ERROR,
                    message: t(
                        "myAccount:components.linkedAccounts.notifications.removeAssociation.genericError.message"
                    )
                });
            });
    };

    return (
        <SettingsSection
            data-testid={ `${testId}-settings-section` }
<<<<<<< HEAD
            description={ t("myAccount:sections.linkedAccounts.description") }
            header={ t("myAccount:sections.linkedAccounts.heading") }
            icon={ SettingsSectionIcons.associatedAccounts }
            iconMini={ SettingsSectionIcons.associatedAccountsMini }
=======
            description={ t("userPortal:sections.linkedAccounts.description") }
            header={ t("userPortal:sections.linkedAccounts.heading") }
            icon={ getSettingsSectionIcons().associatedAccounts }
            iconMini={ getSettingsSectionIcons().associatedAccountsMini }
>>>>>>> 5939873c
            iconSize="auto"
            iconStyle="colored"
            iconFloated="right"
            onPrimaryActionClick={
                () => dispatch(setActiveForm(
                    CommonConstants.PERSONAL_INFO + UIConstants.ADD_LOCAL_LINKED_ACCOUNT_FORM_IDENTIFIER))
            }
            primaryAction={ t("myAccount:sections.linkedAccounts.actionTitles.add") }
            primaryActionIcon="add"
            showActionBar={
                activeForm !== CommonConstants.PERSONAL_INFO + UIConstants.ADD_LOCAL_LINKED_ACCOUNT_FORM_IDENTIFIER }
        >
            {
                activeForm === CommonConstants.PERSONAL_INFO+UIConstants.ADD_LOCAL_LINKED_ACCOUNT_FORM_IDENTIFIER
                    ? <LinkedAccountsEdit onFormEditViewHide={ () => {
                        dispatch(setActiveForm(null));
                    } } onFormSubmit={ handleSubmit }/>
                    : (
                        <LinkedAccountsList
                            data-testid={ `${testId}-list` }
                            linkedAccounts={ linkedAccounts }
                            onLinkedAccountRemove={ handleLinkedAccountRemove }
                            onLinkedAccountSwitch={ handleLinkedAccountSwitch }
                        />
                    )
            }
        </SettingsSection>
    );
};

/**
 * Default props of {@link LinkedAccounts}
 * See type definitions in {@link LinkedAccountsProps}
 */
LinkedAccounts.defaultProps = {
    "data-testid": "linked-accounts"
};<|MERGE_RESOLUTION|>--- conflicted
+++ resolved
@@ -215,17 +215,10 @@
     return (
         <SettingsSection
             data-testid={ `${testId}-settings-section` }
-<<<<<<< HEAD
             description={ t("myAccount:sections.linkedAccounts.description") }
             header={ t("myAccount:sections.linkedAccounts.heading") }
-            icon={ SettingsSectionIcons.associatedAccounts }
-            iconMini={ SettingsSectionIcons.associatedAccountsMini }
-=======
-            description={ t("userPortal:sections.linkedAccounts.description") }
-            header={ t("userPortal:sections.linkedAccounts.heading") }
             icon={ getSettingsSectionIcons().associatedAccounts }
             iconMini={ getSettingsSectionIcons().associatedAccountsMini }
->>>>>>> 5939873c
             iconSize="auto"
             iconStyle="colored"
             iconFloated="right"
