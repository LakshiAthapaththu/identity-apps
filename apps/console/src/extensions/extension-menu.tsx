/**
 * Copyright (c) 2020, WSO2 Inc. (http://www.wso2.org) All Rights Reserved.
 *
 * WSO2 Inc. licenses this file to you under the Apache License,
 * Version 2.0 (the "License"); you may not use this file except
 * in compliance with the License.
 * You may obtain a copy of the License at
 *
 *     http://www.apache.org/licenses/LICENSE-2.0
 *
 * Unless required by applicable law or agreed to in writing,
 * software distributed under the License is distributed on an
 * "AS IS" BASIS, WITHOUT WARRANTIES OR CONDITIONS OF ANY
 * KIND, either express or implied. See the License for the
 * specific language governing permissions and limitations
 * under the License.
 */

import { RouteInterface } from "@wso2is/core/models";
import  { lazy } from "react";
import { ExtensionsManager } from "./extensions-manager";
import { ExtensionRoutesInterface } from "./models";

/**
 * This will dynamically add extension routes to the application.
 *
 * @return {ExtensionRoutesInterface}
 */
export const EXTENSION_ROUTES = (): ExtensionRoutesInterface  => {

<<<<<<< HEAD
    // TODO: in below .getConfigs() strangely sometimes it returns null
    //       or undefined. It causes the application to break. The null
    //       coalescing operator used to overcome the issue. But we need
    //       debug the issue properly.

    const developRoutes: RouteInterface[]  =  [ ...(ExtensionsManager.getConfig().routes.develop ?? []) ];
    const fullscreenRoutes: RouteInterface[]  = [ ...(ExtensionsManager.getConfig().routes.fullscreen ?? []) ];
    const manageRoutes: RouteInterface[]  = [ ...(ExtensionsManager.getConfig().routes.manage ?? []) ];
=======
    const developRoutes: RouteInterface[]  =  [ ...ExtensionsManager.getConfig().routes.develop ];
    const manageRoutes: RouteInterface[]  =  [ ...ExtensionsManager.getConfig().routes.manage ];
    const fullscreenRoutes: RouteInterface[]  = [ ...ExtensionsManager.getConfig().routes.fullscreen ];
>>>>>>> 040d2320

    return {
        develop: loadRouteComponents(developRoutes),
        fullscreen: loadRouteComponents(fullscreenRoutes),
        manage: loadRouteComponents(manageRoutes)
    };
};

/**
 * Lazy load the components relevant to the routes specified.
 *
 * @param routes
 *
 * @return {RouteInterface[]}
 */
const loadRouteComponents = (routes: RouteInterface[]): RouteInterface[] => {

    routes.map(route => {

        // When lazy loading the component the import will return an object if we directly
        // pass the component path. Therefore we have overcome this issue by assigning it to a
        // const.
        const routePath = route.component;
        route.component = lazy(() => import(`${ routePath }`));

        if (route.children && route.children.length > 0) {
            route.children = loadRouteComponents(route.children);
        }

    });

    return routes;
};<|MERGE_RESOLUTION|>--- conflicted
+++ resolved
@@ -28,20 +28,9 @@
  */
 export const EXTENSION_ROUTES = (): ExtensionRoutesInterface  => {
 
-<<<<<<< HEAD
-    // TODO: in below .getConfigs() strangely sometimes it returns null
-    //       or undefined. It causes the application to break. The null
-    //       coalescing operator used to overcome the issue. But we need
-    //       debug the issue properly.
-
-    const developRoutes: RouteInterface[]  =  [ ...(ExtensionsManager.getConfig().routes.develop ?? []) ];
-    const fullscreenRoutes: RouteInterface[]  = [ ...(ExtensionsManager.getConfig().routes.fullscreen ?? []) ];
-    const manageRoutes: RouteInterface[]  = [ ...(ExtensionsManager.getConfig().routes.manage ?? []) ];
-=======
     const developRoutes: RouteInterface[]  =  [ ...ExtensionsManager.getConfig().routes.develop ];
     const manageRoutes: RouteInterface[]  =  [ ...ExtensionsManager.getConfig().routes.manage ];
     const fullscreenRoutes: RouteInterface[]  = [ ...ExtensionsManager.getConfig().routes.fullscreen ];
->>>>>>> 040d2320
 
     return {
         develop: loadRouteComponents(developRoutes),
