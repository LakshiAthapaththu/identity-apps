--- conflicted
+++ resolved
@@ -29,18 +29,11 @@
 import { useSelector } from "react-redux";
 import { Divider } from "semantic-ui-react";
 import { applicationConfig } from "../../../../extensions";
-<<<<<<< HEAD
 import { AppConstants, AppState, UIConfigInterface } from "../../../core";
 import { useMyAccountStatus } from "../../api";
 import { ApplicationManagementConstants } from "../../constants";
 import { ApplicationInterface } from "../../models";
 
-=======
-import { AppState, UIConfigInterface } from "../../../core";
-import { ApplicationManagementConstants } from "../../constants";
-import { ApplicationInterface } from "../../models";
->>>>>>> e8e8a502
-
 /**
  * Proptypes for the applications general details form component.
  */
@@ -115,11 +108,7 @@
  * Form to edit general details of the application.
  *
  * @param props - Props injected to the component.
-<<<<<<< HEAD
- * @returns Form to edit general details of the application.
-=======
  * @returns Functional component.
->>>>>>> e8e8a502
  */
 export const GeneralDetailsForm: FunctionComponent<GeneralDetailsFormPopsInterface> = (
     props: GeneralDetailsFormPopsInterface
@@ -175,12 +164,7 @@
      * Validates the Form.
      *
      * @param values - Form Values.
-<<<<<<< HEAD
-     *
-     * @returns GeneralDetailsFormErrorValidationsInterface
-=======
      * @returns Form validation.
->>>>>>> e8e8a502
      */
     const validateForm = (values):
         GeneralDetailsFormErrorValidationsInterface => {
@@ -201,11 +185,7 @@
      * Application Name validation.
      *
      * @param name - Application Name.
-<<<<<<< HEAD
-     * @returns Application Description validation.
-=======
      * @returns Name validation.
->>>>>>> e8e8a502
      */
     const validateName = (name: string): string | void => {
 
@@ -222,11 +202,7 @@
      * Application Description validation.
      *
      * @param description - Application Description.
-<<<<<<< HEAD
-     * @returns Application Description validation
-=======
      * @returns Description validation.
->>>>>>> e8e8a502
      */
     const validateDescription = (description: string): string | void => {
 
@@ -291,13 +267,8 @@
             { isManagementApp && (
                 <Message
                     type="info"
-<<<<<<< HEAD
-                    content={
-                        ( <>
-=======
                     content={ (
                         <>
->>>>>>> e8e8a502
                             { t("console:develop.features.applications.forms.generalDetails.managementAppBanner") }
                             <DocumentationLink
                                 link={ getLink("develop.applications.managementApplication.learnMore") }>
@@ -305,13 +276,8 @@
                                     t("common:learnMore")
                                 }
                             </DocumentationLink>
-<<<<<<< HEAD
-                        </> )
-                    }
-=======
                         </>
                     ) }
->>>>>>> e8e8a502
                 />
             ) }
             { !UIConfig.systemAppsIdentifiers.includes(name) && (
@@ -384,7 +350,6 @@
                     hidden={ hiddenFields?.includes("imageUrl") }
                 />
             }
-<<<<<<< HEAD
             { isMyAccountEnabled? (
                 <Field.Checkbox
                     ariaLabel="Make application discoverable by end users"
@@ -418,7 +383,8 @@
                                         onClick={
                                             () => window.open(getLink("develop.applications.managementApplication"+
                                                             ".selfServicePortal"), "_blank")
-                                        }>
+                                        }
+                                    >
                                         My Account
                                     </strong>
                                 )
@@ -428,50 +394,6 @@
                     width={ 16 }
                 /> ) : null
             }
-=======
-            <Field.Checkbox
-                ariaLabel="Make application discoverable by end users"
-                name="discoverableByEndUsers"
-                required={ false }
-                label={ t("console:develop.features.applications.forms.generalDetails.fields" +
-                            ".discoverable.label") }
-                initialValue={ isDiscoverable }
-                readOnly={ readOnly }
-                data-testid={ `${ testId }-application-discoverable-checkbox` }
-                listen={ (value) => setDiscoverability(value) }
-                hint={ (
-                    <Trans
-                        i18nKey={
-                            "console:develop.features.applications.forms.generalDetails.fields." +
-                            "discoverable.hint"
-                        }
-                        tOptions={ { myAccount: "My Account" } }
-                    >
-                        { " " }
-                        { getLink("develop.applications.managementApplication.selfServicePortal") === undefined
-                            ? (
-                                <strong data-testid="application-name-assertion">
-                                    My Account
-                                </strong>
-                            )
-                            : (
-                                <strong
-                                    className="link pointing"
-                                    data-testid="application-name-assertion"
-                                    onClick={
-                                        () => window.open(getLink("develop.applications.managementApplication"+
-                                                        ".selfServicePortal"), "_blank")
-                                    }
-                                >
-                                    My Account
-                                </strong>
-                            )
-                        }
-                    </Trans>
-                ) }
-                width={ 16 }
-            />
->>>>>>> e8e8a502
             <Field.Input
                 ariaLabel="Application access URL"
                 inputType="url"
@@ -485,10 +407,6 @@
                         ".placeholder")
                 }
                 value={ accessUrl }
-<<<<<<< HEAD
-                readOnly={ !hasRequiredScope || ( readOnly && applicationConfig.generalSettings.getFieldReadOnlyStatus(
-                    application, "ACCESS_URL")) }
-=======
                 readOnly={
                     !hasRequiredScope || (
                         readOnly
@@ -497,7 +415,6 @@
                         )
                     )
                 }
->>>>>>> e8e8a502
                 maxLength={ 200 }
                 minLength={ 3 }
                 data-testid={ `${ testId }-application-access-url-input` }
@@ -514,10 +431,6 @@
                 disabled={ isSubmitting }
                 loading={ isSubmitting }
                 label={ t("common:update") }
-<<<<<<< HEAD
-                hidden={ !hasRequiredScope || ( readOnly && applicationConfig.generalSettings.getFieldReadOnlyStatus(
-                    application, "ACCESS_URL")) }
-=======
                 hidden={
                     !hasRequiredScope || (
                         readOnly
@@ -526,7 +439,6 @@
                         )
                     )
                 }
->>>>>>> e8e8a502
             />
         </Form>
     );
