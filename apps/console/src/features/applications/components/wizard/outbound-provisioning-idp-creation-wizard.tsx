--- conflicted
+++ resolved
@@ -187,13 +187,8 @@
                     data-testid={ `${ testId }-form` }
                 />
             ),
-<<<<<<< HEAD
-            icon: ApplicationWizardStepIcons.general,
+            icon: getApplicationWizardStepIcons().general,
             title: t("console:develop.features.applications.edit.sections.provisioning.outbound.addIdpWizard" +
-=======
-            icon: getApplicationWizardStepIcons().general,
-            title: t("devPortal:components.applications.edit.sections.provisioning.outbound.addIdpWizard" +
->>>>>>> 5939873c
                 ".steps.details")
         }
     ];
