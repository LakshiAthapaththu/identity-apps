/**
 * Copyright (c) 2020, WSO2 LLC. (https://www.wso2.com). All Rights Reserved.
 *
 * WSO2 LLC. licenses this file to you under the Apache License,
 * Version 2.0 (the "License"); you may not use this file except
 * in compliance with the License.
 * You may obtain a copy of the License at
 *
 *     http://www.apache.org/licenses/LICENSE-2.0
 *
 * Unless required by applicable law or agreed to in writing,
 * software distributed under the License is distributed on an
 * "AS IS" BASIS, WITHOUT WARRANTIES OR CONDITIONS OF ANY
 * KIND, either express or implied. See the License for the
 * specific language governing permissions and limitations
 * under the License.
 */

import { isFeatureEnabled } from "@wso2is/core/helpers";
import { AlertLevels, SBACInterface, TestableComponentInterface } from "@wso2is/core/models";
import { addAlert } from "@wso2is/core/store";
import { ConfirmationModal, ContentLoader, CopyInputField, ResourceTab } from "@wso2is/react-components";
import Axios from "axios";
import inRange from "lodash-es/inRange";
import isEmpty from "lodash-es/isEmpty";
import React, { FunctionComponent, ReactElement, SyntheticEvent, useEffect, useState } from "react";
import { useTranslation } from "react-i18next";
import { useDispatch, useSelector } from "react-redux";
import { Form, Grid, Menu, TabProps } from "semantic-ui-react";
import { InboundProtocolsMeta } from "./meta";
import {
    AccessConfiguration,
    AdvancedSettings,
    AttributeSettings,
    GeneralApplicationSettings,
    ProvisioningSettings,
    SignOnMethods
} from "./settings";
import { Info } from "./settings/info";
import { ComponentExtensionPlaceholder, applicationConfig } from "../../../extensions";
import {
    AppState,
    CORSOriginsListInterface,
    EventPublisher,
    FeatureConfigInterface,
    getCORSOrigins,
    history
} from "../../core";
import { OrganizationUtils } from "../../organizations/utils";
import { getInboundProtocolConfig } from "../api";
import { ApplicationManagementConstants } from "../constants";
import CustomApplicationTemplate
    from "../data/application-templates/templates/custom-application/custom-application.json";
import {
    ApplicationInterface,
    ApplicationTabTypes,
    ApplicationTemplateInterface,
    AuthProtocolMetaListItemInterface,
    OIDCApplicationConfigurationInterface,
    OIDCDataInterface,
    SAMLApplicationConfigurationInterface,
    SupportedAuthProtocolTypes,
    URLFragmentTypes
} from "../models";
import { ApplicationManagementUtils } from "../utils";

/**
 * Proptypes for the applications edit component.
 */
interface EditApplicationPropsInterface extends SBACInterface<FeatureConfigInterface>, TestableComponentInterface {
    /**
     * Editing application.
     */
    application: ApplicationInterface;
    /**
     * Used to the configured inbound protocols list from the parent component.
     */
    getConfiguredInboundProtocolsList?: (list: string[]) => void;
    /**
     * Used to the configured inbound protocol configs from the parent component.
     */
    getConfiguredInboundProtocolConfigs?: (configs: Record<string, unknown>) => void;
    /**
     * Is the data still loading.
     */
    isLoading?: boolean;
    setIsLoading?: any;
    /**
     * Callback to be triggered after deleting the application.
     */
    onDelete: () => void;
    /**
     * Callback to update the application details.
     */
    onUpdate: (id: string) => void;
    /**
     * Application template.
     */
    template?: ApplicationTemplateInterface;
    /**
     * Make the form read only.
     */
    readOnly?: boolean;
    /**
     * URL Search params received to the parent edit page component.
     */
    urlSearchParams?: URLSearchParams;
}

/**
 * Application edit component.
 *
 * @param props - Props injected to the component.
 *
<<<<<<< HEAD
 * @returns ReactElement
=======
 * @returns EditApplication component
>>>>>>> 8bf9cedb
 */
export const EditApplication: FunctionComponent<EditApplicationPropsInterface> = (
    props: EditApplicationPropsInterface
): ReactElement => {

    const {
        application,
        featureConfig,
        isLoading,
        setIsLoading,
        getConfiguredInboundProtocolsList,
        getConfiguredInboundProtocolConfigs,
        onDelete,
        onUpdate,
        template,
        readOnly,
        urlSearchParams,
        [ "data-testid" ]: testId
    } = props;

    const { t } = useTranslation();

    const dispatch = useDispatch();

    const availableInboundProtocols: AuthProtocolMetaListItemInterface[] =
        useSelector((state: AppState) => state.application.meta.inboundProtocols);
    const oidcConfigurations: OIDCApplicationConfigurationInterface = useSelector(
        (state: AppState) => state.application.oidcConfigurations);
    const samlConfigurations: SAMLApplicationConfigurationInterface = useSelector(
        (state: AppState) => state.application.samlConfigurations);
    const isClientSecretHashEnabled: boolean = useSelector((state: AppState) =>
        state.config.ui.isClientSecretHashEnabled);
    const tenantDomain: string = useSelector((state: AppState) => state.auth.tenantDomain);

    const [ isInboundProtocolConfigRequestLoading, setIsInboundProtocolConfigRequestLoading ] = useState<boolean>(true);
    const [ inboundProtocolList, setInboundProtocolList ] = useState<string[]>(undefined);
    const [ inboundProtocolConfig, setInboundProtocolConfig ] = useState<any>(undefined);
    const [ isInboundProtocolsRequestLoading, setInboundProtocolsRequestLoading ] = useState<boolean>(false);
    const [ tabPaneExtensions, setTabPaneExtensions ] = useState<any>(undefined);
    const [ allowedOrigins, setAllowedOrigins ] = useState([]);
    const [ isAllowedOriginsUpdated, setIsAllowedOriginsUpdated ] = useState<boolean>(false);
    const [ isApplicationUpdated, setIsApplicationUpdated ] = useState<boolean>(false);
    const [ showClientSecretHashDisclaimerModal, setShowClientSecretHashDisclaimerModal ] = useState<boolean>(false);
    const [
        clientSecretHashDisclaimerModalInputs,
        setClientSecretHashDisclaimerModalInputs
    ] = useState<{ clientSecret: string; clientId: string }>({ clientId: "", clientSecret: "" });
    const [ isOIDCConfigsLoading, setOIDCConfigsLoading ] = useState<boolean>(false);
    const [ isSAMLConfigsLoading, setSAMLConfigsLoading ] = useState<boolean>(false);
    const [ activeTabIndex, setActiveTabIndex ] = useState<number>(undefined);
    const [ defaultActiveIndex, setDefaultActiveIndex ] = useState<number>(undefined);
    const [ totalTabs, setTotalTabs ] = useState<number>(undefined);

    const eventPublisher: EventPublisher = EventPublisher.getInstance();

    const isFragmentApp = application.advancedConfigurations?.fragment || false;

    /**
     * Called when an application updates.
     *
     * @param id - Application id.
     */
    const handleApplicationUpdate = (id: string): void => {
        setIsApplicationUpdated(true);
        onUpdate(id);
    };

    /**
     * Set the defaultTabIndex when the application template updates.
     */
    useEffect(() => {

        if(!template) {
            return;
        }

        let defaultTabIndex: number = 0;

        if(applicationConfig.editApplication.extendTabs) {
            defaultTabIndex=1;
        }

        setDefaultActiveIndex(defaultTabIndex);

        if(isEmpty(window.location.hash)){

            if(urlSearchParams.get(ApplicationManagementConstants.APP_STATE_STRONG_AUTH_PARAM_KEY) !==
                ApplicationManagementConstants.APP_STATE_STRONG_AUTH_PARAM_VALUE) {
                handleDefaultTabIndexChange(defaultTabIndex);

                return;
            }

            // When application selection is done through the strong authentication flow.
            const tabIndex: number = applicationConfig.editApplication.getStrongAuthenticationFlowTabIndex(
                application.clientId,
                tenantDomain,
                template.id,
                CustomApplicationTemplate.id
            );

            handleActiveTabIndexChange(tabIndex);
        }
    },[ template ]);

    /**
     * Called when the URL fragment updates.
     */
    useEffect( () => {

        if(totalTabs === undefined || window.location.hash.includes(URLFragmentTypes.VIEW) ||
            isEmpty(window.location.hash)) {

            return;
        }

        const urlFragment: string[] = window.location.hash.split("#"+URLFragmentTypes.TAB_INDEX);

        if(urlFragment.length === 2 && isEmpty(urlFragment[0]) && /^\d+$/.test(urlFragment[1])) {

            const tabIndex: number = parseInt(urlFragment[1], 10);

            if(inRange(tabIndex,  0, totalTabs)) {
                if(tabIndex === activeTabIndex) {
                    return;
                }
                handleActiveTabIndexChange(tabIndex);
            } else {
                // Change the tab index to defaultActiveIndex for invalid URL fragments.
                handleDefaultTabIndexChange(defaultActiveIndex);
            }
        } else if (window.location.hash.includes(ApplicationManagementConstants.SIGN_IN_METHOD_TAB_URL_FRAG)) {
            // Handle loading sign-in method tab when redirecting from the "Connected Apps" Tab of an IdP.
            const renderedTabPanes: any[] = resolveTabPanes();
            const SignInMethodtabIndex: number = renderedTabPanes.indexOf(renderedTabPanes.find(element => 
                element.componentId === ApplicationManagementConstants.SIGN_IN_METHOD_TAB_URL_FRAG));
            
            handleActiveTabIndexChange(SignInMethodtabIndex);
        } else {
            // Change the tab index to defaultActiveIndex for invalid URL fragments.
            handleDefaultTabIndexChange(defaultActiveIndex);
        }
    }, [ window.location.hash, totalTabs ]);

    /**
     * Fetch the allowed origins list whenever there's an update.
     */
    useEffect(() => {
        const allowedCORSOrigins = [];

        if (OrganizationUtils.isCurrentOrganizationRoot()) {
            getCORSOrigins()
                .then((response: CORSOriginsListInterface[]) => {
                    response.map((origin) => {
                        allowedCORSOrigins.push(origin.url);
                    });
                    setAllowedOrigins(allowedCORSOrigins);
                })
                .catch((error) => {
                    if (error?.response?.data?.description) {
                        dispatch(addAlert({
                            description: error.response.data.description,
                            level: AlertLevels.ERROR,
                            message: t("console:develop.features.applications.notifications.fetchAllowedCORSOrigins." +
                                "error.message")
                        }));

                        return;
                    }

                    dispatch(addAlert({
                        description: t("console:develop.features.applications.notifications.fetchAllowedCORSOrigins" +
                            ".genericError.description"),
                        level: AlertLevels.ERROR,
                        message: t("console:develop.features.applications.notifications.fetchAllowedCORSOrigins." +
                            "genericError.message")
                    }));
                });
        }
    }, [ isAllowedOriginsUpdated ]);

    /**
     * Called on `availableInboundProtocols` prop update.
     */
    useEffect(() => {
        if (!isEmpty(availableInboundProtocols)) {
            return;
        }

        setInboundProtocolsRequestLoading(true);

        ApplicationManagementUtils.getInboundProtocols(InboundProtocolsMeta, false)
            .finally(() => {
                setInboundProtocolsRequestLoading(false);
            });
    }, [ availableInboundProtocols ]);

    /**
     * Watch for `inboundProtocols` array change and fetch configured protocols if there's a difference.
     */
    useEffect(() => {
        if (!application?.inboundProtocols || !application?.id) {
            return;
        }

        findConfiguredInboundProtocol(application.id);
    }, [ application?.inboundProtocols ]);

    useEffect(() => {
        if (samlConfigurations !== undefined) {
            return;
        }
        setSAMLConfigsLoading(true);

        ApplicationManagementUtils.getSAMLApplicationMeta()
            .finally(() => {
                setSAMLConfigsLoading(false);
            });
    }, [ samlConfigurations, inboundProtocolConfig ]);

    useEffect(() => {
        if (oidcConfigurations !== undefined) {
            return;
        }
        setOIDCConfigsLoading(true);

        ApplicationManagementUtils.getOIDCApplicationMeta()
            .finally(() => {
                setOIDCConfigsLoading(false);
            });
    }, [ oidcConfigurations, inboundProtocolConfig ]);

    useEffect(() => {
        if (tabPaneExtensions && !isApplicationUpdated) {
            return;
        }

        if (!template?.content?.quickStart || !application?.id || isInboundProtocolConfigRequestLoading) {
            return;
        }

        if (inboundProtocolConfig && samlConfigurations && samlConfigurations.certificate) {
            inboundProtocolConfig.certificate = samlConfigurations.certificate;
            inboundProtocolConfig.ssoUrl = samlConfigurations.ssoUrl;
            inboundProtocolConfig.issuer = samlConfigurations.issuer;
        }

        const extensions: any[] = ComponentExtensionPlaceholder({
            component: "application",
            props: {
                application: application,
                content: template.content.quickStart,
                inboundProtocolConfig: inboundProtocolConfig,
                inboundProtocols: inboundProtocolList,
                onApplicationUpdate: () => {
                    onUpdate(application?.id);
                },
                onTriggerTabUpdate: (tabIndex: number) => {
                    setActiveTabIndex(tabIndex);
                },
                template: template
            },
            subComponent: "edit",
            type: "tab"
        });

        setTabPaneExtensions(extensions);
        setIsApplicationUpdated(false);
    }, [
        tabPaneExtensions,
        template,
        application,
        inboundProtocolList,
        inboundProtocolConfig,
        isInboundProtocolConfigRequestLoading
    ]);

    useEffect(() => {

        if (!urlSearchParams.get(ApplicationManagementConstants.APP_STATE_URL_SEARCH_PARAM_KEY)) {
            return;
        }

        setShowClientSecretHashDisclaimerModal(true);
    }, [ urlSearchParams.get(ApplicationManagementConstants.CLIENT_SECRET_HASH_ENABLED_URL_SEARCH_PARAM_KEY) ]);

    /**
     * Handles the defaultActiveIndex change.
     */
    const handleDefaultTabIndexChange = (defaultActiveIndex: number): void => {

        if (template.id === CustomApplicationTemplate.id && defaultActiveIndex > 0) {
            handleActiveTabIndexChange(defaultActiveIndex - 1);

            return;
        }

        handleActiveTabIndexChange(defaultActiveIndex);
    };

    /**
     * Handles the activeTabIndex change.
     *
     * @param tabIndex - Active tab index.
     */
    const handleActiveTabIndexChange = (tabIndex:number): void => {

        history.push({
            hash: `#${ URLFragmentTypes.TAB_INDEX }${ tabIndex }`,
            pathname: window.location.pathname
        });
        setActiveTabIndex(tabIndex);
    };

    /**
     * Handles the tab change.
     *
     * @param e - Click event.
     * @param data - Tab properties.
     */
    const handleTabChange = (e: SyntheticEvent, data: TabProps): void => {
        eventPublisher.compute(() => {
            eventPublisher.publish("application-switch-edit-application-tabs", {
                type: data.panes[data.activeIndex].componentId
            });
        });

        handleActiveTabIndexChange(data.activeIndex as number);
    };

    /**
     * Todo Remove this mapping and fix the backend.
     */
    const mapProtocolTypeToName = ((type: string): string => {
        let protocolName = type;

        if (protocolName === "oauth2") {
            protocolName = SupportedAuthProtocolTypes.OIDC;
        } else if (protocolName === "passivests") {
            protocolName = SupportedAuthProtocolTypes.WS_FEDERATION;
        } else if (protocolName === "wstrust") {
            protocolName = SupportedAuthProtocolTypes.WS_TRUST;
        } else if (protocolName === "samlsso") {
            protocolName = SupportedAuthProtocolTypes.SAML;
        }

        return protocolName;
    });

    /**
     * This function will normalize the SAML name ID format
     * returned by the API.
     *
<<<<<<< HEAD
     * @param protocolConfigs - configs
=======
     * @param protocolConfigs - Protocol config object
>>>>>>> 8bf9cedb
     */
    const normalizeSAMLNameIDFormat = (protocolConfigs: any): void => {
        const key = "saml";

        if (protocolConfigs[ key ]) {
            const assertion = protocolConfigs[ key ].singleSignOnProfile?.assertion;

            if (assertion) {
                const ref = assertion.nameIdFormat as string;

                assertion.nameIdFormat = ref.replace(/\//g, ":");
            }
        }
    };

    /**
     * Finds the configured inbound protocol.
     */
    const findConfiguredInboundProtocol = (appId): void => {
        let protocolConfigs: any = {};
        const selectedProtocolList: string[] = [];
        const inboundProtocolRequests: Promise<any>[] = [];
        const protocolNames: string[] = [];

        if (application?.inboundProtocols?.length > 0) {
            application.inboundProtocols.forEach((protocol) => {

                if (protocol.type === "openid") {
                    return;
                }

                const protocolName = mapProtocolTypeToName(protocol.type);

                protocolNames.push(protocolName);

                inboundProtocolRequests.push(getInboundProtocolConfig(appId, protocolName));
            });

            setIsInboundProtocolConfigRequestLoading(true);
            Axios.all(inboundProtocolRequests).then(Axios.spread((...responses) => {
                responses.forEach((response, index: number) => {
                    protocolConfigs = {
                        ...protocolConfigs,
                        [ protocolNames[ index ] ]: response
                    };

                    selectedProtocolList.push(protocolNames[ index ]);
                });

            }))
                .catch((error) => {
                    if (error?.response?.status === 404) {
                        return;
                    }

                    if (error?.response && error?.response?.data && error?.response?.data?.description) {
                        dispatch(addAlert({
                            description: error.response?.data?.description,
                            level: AlertLevels.ERROR,
                            message: t("console:develop.features.applications.notifications.getInboundProtocolConfig" +
                                ".error.message")
                        }));

                        return;
                    }

                    dispatch(addAlert({
                        description: t("console:develop.features.applications.notifications.getInboundProtocolConfig" +
                            ".genericError.description"),
                        level: AlertLevels.ERROR,
                        message: t("console:develop.features.applications.notifications.getInboundProtocolConfig" +
                            ".genericError.message")
                    }));
                })
                .finally(() => {
                    // Mutate the saml: NameIDFormat property according to the specification.
                    normalizeSAMLNameIDFormat(protocolConfigs);
                    setIsApplicationUpdated(true);
                    setInboundProtocolList(selectedProtocolList);
                    setInboundProtocolConfig(protocolConfigs);
                    setIsInboundProtocolConfigRequestLoading(false);
                    getConfiguredInboundProtocolsList(selectedProtocolList);
                    getConfiguredInboundProtocolConfigs(protocolConfigs);
                });
        } else {
            setInboundProtocolList([]);
            setInboundProtocolConfig({});
            setIsInboundProtocolConfigRequestLoading(false);
            getConfiguredInboundProtocolsList([]);
            getConfiguredInboundProtocolConfigs({});
        }
    };

    /**
     * Called when an application updates.
<<<<<<< HEAD
     *
     * @param id - Application id.
=======
>>>>>>> 8bf9cedb
     */
    const handleProtocolUpdate = (): void => {
        if (!application?.id) {
            return;
        }

        findConfiguredInboundProtocol(application.id);
    };

    /**
     * Handles application secret regenerate.
     * @param config - Config response.
     */
    const handleApplicationSecretRegenerate = (config: OIDCDataInterface): void => {

        if (isEmpty(config) || !config.clientSecret || !config.clientId) {
            return;
        }

        setClientSecretHashDisclaimerModalInputs({
            clientId: config.clientId,
            clientSecret: config.clientSecret
        });
        setShowClientSecretHashDisclaimerModal(true);
    };

    const GeneralApplicationSettingsTabPane = (): ReactElement => (
        <ResourceTab.Pane controlledSegmentation>
            <GeneralApplicationSettings
                accessUrl={ application.accessUrl }
                appId={ application.id }
                description={ application.description }
                discoverability={ application.advancedConfigurations?.discoverableByEndUsers }
                hiddenFields={ [ "imageUrl" ] }
                imageUrl={ application.imageUrl }
                name={ application.name }
                application = { application }
                isLoading={ isLoading }
                onDelete={ onDelete }
                onUpdate={ handleApplicationUpdate }
                featureConfig={ featureConfig }
                template={ template }
                readOnly={ readOnly || applicationConfig.editApplication.getTabPanelReadOnlyStatus(
                    "APPLICATION_EDIT_GENERAL_SETTINGS", application) }
                data-testid={ `${ testId }-general-settings` }
                isManagementApp={ application.isManagementApp }
            />
        </ResourceTab.Pane>
    );

    const ApplicationSettingsTabPane = (): ReactElement => (
        <ResourceTab.Pane controlledSegmentation>
            <AccessConfiguration
                application={ application }
                allowedOriginList={ allowedOrigins }
                certificate={ application.advancedConfigurations?.certificate }
                onAllowedOriginsUpdate={ () => setIsAllowedOriginsUpdated(!isAllowedOriginsUpdated) }
                onApplicationSecretRegenerate={ handleApplicationSecretRegenerate }
                appId={ application.id }
                appName={ application.name }
                applicationTemplateId={ application.templateId }
                extendedAccessConfig={ tabPaneExtensions !== undefined }
                isLoading={ isLoading }
                setIsLoading={ setIsLoading }
                onUpdate={ handleApplicationUpdate }
                onProtocolUpdate = { handleProtocolUpdate }
                isInboundProtocolConfigRequestLoading={ isInboundProtocolConfigRequestLoading }
                inboundProtocolsLoading={ isInboundProtocolConfigRequestLoading }
                inboundProtocolConfig={ inboundProtocolConfig }
                inboundProtocols={ inboundProtocolList }
                featureConfig={ featureConfig }
                template={ template }
                readOnly={ readOnly || applicationConfig.editApplication.getTabPanelReadOnlyStatus(
                    "APPLICATION_EDIT_ACCESS_CONFIG", application) }
                data-testid={ `${ testId }-access-settings` }
            />
        </ResourceTab.Pane>
    );

    const AttributeSettingTabPane = (): ReactElement => (
        <ResourceTab.Pane controlledSegmentation>
            <AttributeSettings
                appId={ application.id }
                technology={ application.inboundProtocols }
                claimConfigurations={ application.claimConfiguration }
                featureConfig={ featureConfig }
                onlyOIDCConfigured={
                    (application?.templateId === CustomApplicationTemplate.id
                        || application?.templateId === ApplicationManagementConstants.CUSTOM_APPLICATION_OIDC)
                    && inboundProtocolList.length === 0
                        ? true
                        : inboundProtocolList.length === 1
                        && (inboundProtocolList[ 0 ] === SupportedAuthProtocolTypes.OIDC)
                }
                onUpdate={ handleApplicationUpdate }
                applicationTemplateId={ application?.templateId }
                readOnly={ readOnly }
                data-testid={ `${ testId }-attribute-settings` }
            />
        </ResourceTab.Pane>
    );


    const SignOnMethodsTabPane = (): ReactElement => (
        <ResourceTab.Pane controlledSegmentation>
            <SignOnMethods
                application={ application }
                appId={ application.id }
                authenticationSequence={ application.authenticationSequence }
                clientId={ inboundProtocolConfig?.oidc?.clientId }
                isLoading={ isLoading }
                onUpdate={ handleApplicationUpdate }
                featureConfig={ featureConfig }
                readOnly={ readOnly }
                data-testid={ `${ testId }-sign-on-methods` }
            />
        </ResourceTab.Pane>
    );

    const AdvancedSettingsTabPane = (): ReactElement => (
        <ResourceTab.Pane controlledSegmentation>
            <AdvancedSettings
                appId={ application.id }
                advancedConfigurations={ application.advancedConfigurations }
                onUpdate={ handleApplicationUpdate }
                featureConfig={ featureConfig }
                readOnly={ readOnly }
                template={ template }
                data-testid={ `${ testId }-advanced-settings` }
            />
        </ResourceTab.Pane>
    );

    const ProvisioningSettingsTabPane = (): ReactElement => (
        applicationConfig.editApplication.showProvisioningSettings
            ? (
                < ResourceTab.Pane controlledSegmentation>
                    <ProvisioningSettings
                        application={ application }
                        provisioningConfigurations={ application.provisioningConfigurations }
                        onUpdate={ handleApplicationUpdate }
                        featureConfig={ featureConfig }
                        readOnly={ readOnly }
                        data-testid={ `${ testId }-provisioning-settings` }
                    />
                </ResourceTab.Pane>
            )
            : null
    );

    const InfoTabPane = (): ReactElement => (
        <ResourceTab.Pane controlledSegmentation>
            <Info
                inboundProtocols={ application?.inboundProtocols }
                isOIDCConfigLoading={ isOIDCConfigsLoading }
                isSAMLConfigLoading={ isSAMLConfigsLoading }
                templateId={ application?.templateId }
                data-testid={ `${ testId }-server-endpoints` }
            />
        </ResourceTab.Pane>
    );

    /**
     * Resolves the tab panes based on the application config.
     *
     * @returns Resolved tab panes.
     */
    const resolveTabPanes = (): any[] => {
        const panes: any[] = [];

        if (!tabPaneExtensions && applicationConfig.editApplication.extendTabs
            && application?.templateId !== ApplicationManagementConstants.CUSTOM_APPLICATION_OIDC
            && application?.templateId !== ApplicationManagementConstants.CUSTOM_APPLICATION_PASSIVE_STS
            && application?.templateId !== ApplicationManagementConstants.CUSTOM_APPLICATION_SAML) {
            return [];
        }

        if (tabPaneExtensions && tabPaneExtensions.length > 0
            && application?.templateId !== CustomApplicationTemplate.id
            && application?.templateId !== ApplicationManagementConstants.CUSTOM_APPLICATION_OIDC
            && application?.templateId !== ApplicationManagementConstants.CUSTOM_APPLICATION_PASSIVE_STS
            && application?.templateId !== ApplicationManagementConstants.CUSTOM_APPLICATION_SAML) {
            panes.push(...tabPaneExtensions);
        }

        if (featureConfig) {
            if (isFeatureEnabled(featureConfig?.applications,
                ApplicationManagementConstants.FEATURE_DICTIONARY.get("APPLICATION_EDIT_GENERAL_SETTINGS"))) {
                if (applicationConfig.editApplication.
                    isTabEnabledForApp(
                        inboundProtocolConfig?.oidc?.clientId,
                        ApplicationTabTypes.GENERAL,
                        tenantDomain
                    )) {
                    panes.push({
                        componentId: "general",
                        menuItem:
                                 <Menu.Item data-tourid="general">
                                     { t("console:develop.features.applications.edit.sections.general.tabName") }
                                 </Menu.Item>,
                        render: () =>
                            applicationConfig.editApplication.
                                getOveriddenTab(
                                    inboundProtocolConfig?.oidc?.clientId,
                                    ApplicationTabTypes.GENERAL,
                                    GeneralApplicationSettingsTabPane(),
                                    application.name,
                                    application.id,
                                    tenantDomain
                                )
                    });
                }
            }
            if (isFeatureEnabled(featureConfig?.applications,
                ApplicationManagementConstants.FEATURE_DICTIONARY.get("APPLICATION_EDIT_ACCESS_CONFIG"))
                && !isFragmentApp
            ) {

                applicationConfig.editApplication.isTabEnabledForApp(
                    inboundProtocolConfig?.oidc?.clientId,
                    ApplicationTabTypes.PROTOCOL,
                    tenantDomain
                ) &&
                panes.push({
                    componentId: "protocol",
                    menuItem: t("console:develop.features.applications.edit.sections.access.tabName"),
                    render: ApplicationSettingsTabPane
                });
            }
            if (isFeatureEnabled(featureConfig?.applications,
                ApplicationManagementConstants.FEATURE_DICTIONARY.get("APPLICATION_EDIT_ATTRIBUTE_MAPPING"))
                && !isFragmentApp) {

                applicationConfig.editApplication.isTabEnabledForApp(
                    inboundProtocolConfig?.oidc?.clientId, ApplicationTabTypes.USER_ATTRIBUTES, tenantDomain) &&
                panes.push({
                    componentId: "user-attributes",
                    menuItem:
                        <Menu.Item data-tourid="attributes">
                            { t("console:develop.features.applications.edit.sections.attributes.tabName") }
                        </Menu.Item>,
                    render: () =>
                        applicationConfig.editApplication.
                            getOveriddenTab(
                                inboundProtocolConfig?.oidc?.clientId,
                                ApplicationTabTypes.USER_ATTRIBUTES,
                                AttributeSettingTabPane(),
                                application.name,
                                application.id,
                                tenantDomain
                            )
                });
            }
            if (isFeatureEnabled(featureConfig?.applications,
                ApplicationManagementConstants.FEATURE_DICTIONARY.get("APPLICATION_EDIT_SIGN_ON_METHOD_CONFIG"))) {

                applicationConfig.editApplication.
                    isTabEnabledForApp(
                        inboundProtocolConfig?.oidc?.clientId, ApplicationTabTypes.SIGN_IN_METHOD, tenantDomain) &&
                  panes.push({
                      componentId: "sign-in-method",
                      menuItem:
                          <Menu.Item data-tourid="sign-in-methods">
                              { t("console:develop.features.applications.edit.sections.signOnMethod.tabName") }
                          </Menu.Item>,
                      render: SignOnMethodsTabPane
                  });
            }
            if (applicationConfig.editApplication.showProvisioningSettings
                && isFeatureEnabled(featureConfig?.applications,
                    ApplicationManagementConstants.FEATURE_DICTIONARY.get("APPLICATION_EDIT_PROVISIONING_SETTINGS"))
                && !isFragmentApp) {

                applicationConfig.editApplication.isTabEnabledForApp(
                    inboundProtocolConfig?.oidc?.clientId, ApplicationTabTypes.PROVISIONING, tenantDomain) &&
                panes.push({
                    componentId: "provisioning",
                    menuItem: t("console:develop.features.applications.edit.sections.provisioning.tabName"),
                    render: ProvisioningSettingsTabPane
                });
            }
            if (isFeatureEnabled(featureConfig?.applications,
                ApplicationManagementConstants.FEATURE_DICTIONARY.get("APPLICATION_EDIT_ADVANCED_SETTINGS"))
                && !isFragmentApp) {

                applicationConfig.editApplication.
                    isTabEnabledForApp(
                        inboundProtocolConfig?.oidc?.clientId , ApplicationTabTypes.ADVANCED, tenantDomain) &&
                  panes.push({
                      componentId: "advanced",
                      menuItem: (
                          <Menu.Item data-tourid="advanced">
                              { t("console:develop.features.applications.edit.sections.advanced.tabName") }
                          </Menu.Item> ),
                      render: AdvancedSettingsTabPane
                  });
            }
            if (isFeatureEnabled(featureConfig?.applications,
                ApplicationManagementConstants.FEATURE_DICTIONARY.get("APPLICATION_EDIT_INFO"))
                 && application?.templateId != ApplicationManagementConstants.CUSTOM_APPLICATION_PASSIVE_STS
                    && !isFragmentApp) {

                applicationConfig.editApplication.
                    isTabEnabledForApp(
                        inboundProtocolConfig?.oidc?.clientId,
                        ApplicationTabTypes.INFO,
                        tenantDomain
                    ) &&
                 panes.push({
                     componentId: "info",
                     menuItem: {
                         content: t("console:develop.features.applications.edit.sections.info.tabName"),
                         icon: "info circle grey"
                     },
                     render: InfoTabPane
                 });
            }

            return panes;
        }

        return [
            {
                componentId: "general",
                menuItem: t("console:develop.features.applications.edit.sections.general.tabName"),
                render: GeneralApplicationSettingsTabPane
            },
            {
                componentId: "protocol",
                menuItem: t("console:develop.features.applications.edit.sections.access.tabName"),
                render: ApplicationSettingsTabPane
            },
            {
                componentId: "user-attributes",
                menuItem: t("console:develop.features.applications.edit.sections.attributes.tabName"),
                render: AttributeSettingTabPane
            },
            {
                componentId: "sign-in-method",
                menuItem: t("console:develop.features.applications.edit.sections.signOnMethod.tabName"),
                render: SignOnMethodsTabPane
            },
            applicationConfig.editApplication.showProvisioningSettings && {
                componentId: "provisioning",
                menuItem: t("console:develop.features.applications.edit.sections.provisioning.tabName"),
                render: ProvisioningSettingsTabPane
            },
            {
                componentId: "advanced",
                menuItem: t("console:develop.features.applications.edit.sections.advanced.tabName"),
                render: AdvancedSettingsTabPane
            },
            {
                componentId: "info",
                menuItem: {
                    content: t("console:develop.features.applications.edit.sections.info.tabName"),
                    icon: "info circle grey"
                },
                render: InfoTabPane
            }
        ];
    };

    /**
     * Renders the client secret hash disclaimer modal.
<<<<<<< HEAD
     * @returns ReactElement
=======
     * @returns Client Secret Hash Disclaimer Modal
>>>>>>> 8bf9cedb
     */
    const renderClientSecretHashDisclaimerModal = (): ReactElement => {

        // If client hashing is disabled, don't show the modal.
        if (!isClientSecretHashEnabled) {
            return null;
        }

        const isOIDCConfigured: boolean = inboundProtocolList.includes(SupportedAuthProtocolTypes.OIDC);

        if (!isOIDCConfigured
            || isEmpty(inboundProtocolConfig?.oidc)
            || !inboundProtocolConfig.oidc.clientId
            || !inboundProtocolConfig.oidc.clientSecret) {

            return null;
        }

        const clientSecret: string = clientSecretHashDisclaimerModalInputs.clientSecret
            || inboundProtocolConfig.oidc.clientSecret;
        const clientId: string = clientSecretHashDisclaimerModalInputs.clientId
            || inboundProtocolConfig.oidc.clientId;

        return (
            <ConfirmationModal
                data-testid={ `${ testId }-client-secret-hash-disclaimer-modal` }
                type="warning"
                open={ true }
                primaryAction={ t("common:confirm") }
                onPrimaryActionClick={ (): void => {
                    setShowClientSecretHashDisclaimerModal(false);
                    setClientSecretHashDisclaimerModalInputs({
                        clientId: "",
                        clientSecret: ""
                    });
                } }
            >
                <ConfirmationModal.Header
                    data-testid={ `${ testId }-client-secret-hash-disclaimer-modal-header` }
                >
                    {
                        t("console:develop.features.applications.confirmations.clientSecretHashDisclaimer" +
                            ".modal.header")
                    }
                </ConfirmationModal.Header>
                <ConfirmationModal.Message
                    attached
                    warning
                    data-testid={ `${ testId }-client-secret-hash-disclaimer-modal-message` }
                >
                    {
                        t("console:develop.features.applications.confirmations.clientSecretHashDisclaimer" +
                            ".modal.message")
                    }
                </ConfirmationModal.Message>
                <ConfirmationModal.Content
                    data-testid={ `${ testId }-client-secret-hash-disclaimer-modal-content` }
                >
                    <Form>
                        <Grid.Row>
                            <Grid.Column>
                                <Form.Field>
                                    <label>
                                        {
                                            t("console:develop.features.applications.confirmations." +
                                                "clientSecretHashDisclaimer.forms.clientIdSecretForm.clientId.label")
                                        }
                                    </label>
                                    <CopyInputField
                                        value={ clientId }
                                        hideSecretLabel={
                                            t("console:develop.features.applications.confirmations." +
                                                "clientSecretHashDisclaimer.forms.clientIdSecretForm.clientId.hide")
                                        }
                                        showSecretLabel={
                                            t("console:develop.features.applications.confirmations." +
                                                "clientSecretHashDisclaimer.forms.clientIdSecretForm.clientId.show")
                                        }
                                        data-testid={ `${ testId }-client-secret-readonly-input` }
                                    />
                                </Form.Field>
                                <Form.Field>
                                    <label>
                                        {
                                            t("console:develop.features.applications.confirmations." +
                                                "clientSecretHashDisclaimer.forms.clientIdSecretForm." +
                                                "clientSecret.label")
                                        }
                                    </label>
                                    <CopyInputField
                                        secret
                                        value={ clientSecret }
                                        hideSecretLabel={
                                            t("console:develop.features.applications.confirmations." +
                                                "clientSecretHashDisclaimer.forms.clientIdSecretForm.clientSecret.hide")
                                        }
                                        showSecretLabel={
                                            t("console:develop.features.applications.confirmations." +
                                                "clientSecretHashDisclaimer.forms.clientIdSecretForm.clientSecret.show")
                                        }
                                        data-testid={ `${ testId }-client-secret-readonly-input` }
                                    />
                                </Form.Field>
                            </Grid.Column>
                        </Grid.Row>
                    </Form>
                </ConfirmationModal.Content>
            </ConfirmationModal>
        );
    };

    return (
        application && !isInboundProtocolsRequestLoading && inboundProtocolList != undefined
        && (tabPaneExtensions || !applicationConfig.editApplication.extendTabs
            || application?.templateId === ApplicationManagementConstants.CUSTOM_APPLICATION_OIDC
            || application?.templateId === ApplicationManagementConstants.CUSTOM_APPLICATION_PASSIVE_STS
            || application?.templateId === ApplicationManagementConstants.CUSTOM_APPLICATION_SAML )
            ? (
                <>
                    <ResourceTab
                        activeIndex= { activeTabIndex }
                        data-testid= { `${testId}-resource-tabs` }
                        defaultActiveIndex={ defaultActiveIndex }
                        onTabChange={ handleTabChange }
                        panes= { resolveTabPanes() }
                        onInitialize={ ({ panesLength }) => {
                            setTotalTabs(panesLength);
                        } }
                    />
                    { showClientSecretHashDisclaimerModal && renderClientSecretHashDisclaimerModal() }
                </>
            )
            : <ContentLoader />
    );
};

/**
 * Default props for the application edit component.
 */
EditApplication.defaultProps = {
    "data-testid": "edit-application",
    getConfiguredInboundProtocolConfigs: () => null,
    getConfiguredInboundProtocolsList: () => null
};<|MERGE_RESOLUTION|>--- conflicted
+++ resolved
@@ -112,11 +112,7 @@
  *
  * @param props - Props injected to the component.
  *
-<<<<<<< HEAD
- * @returns ReactElement
-=======
  * @returns EditApplication component
->>>>>>> 8bf9cedb
  */
 export const EditApplication: FunctionComponent<EditApplicationPropsInterface> = (
     props: EditApplicationPropsInterface
@@ -470,11 +466,7 @@
      * This function will normalize the SAML name ID format
      * returned by the API.
      *
-<<<<<<< HEAD
-     * @param protocolConfigs - configs
-=======
      * @param protocolConfigs - Protocol config object
->>>>>>> 8bf9cedb
      */
     const normalizeSAMLNameIDFormat = (protocolConfigs: any): void => {
         const key = "saml";
@@ -570,11 +562,6 @@
 
     /**
      * Called when an application updates.
-<<<<<<< HEAD
-     *
-     * @param id - Application id.
-=======
->>>>>>> 8bf9cedb
      */
     const handleProtocolUpdate = (): void => {
         if (!application?.id) {
@@ -940,11 +927,7 @@
 
     /**
      * Renders the client secret hash disclaimer modal.
-<<<<<<< HEAD
-     * @returns ReactElement
-=======
      * @returns Client Secret Hash Disclaimer Modal
->>>>>>> 8bf9cedb
      */
     const renderClientSecretHashDisclaimerModal = (): ReactElement => {
 
