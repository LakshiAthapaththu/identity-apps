--- conflicted
+++ resolved
@@ -22,12 +22,8 @@
 import { URLUtils } from "@wso2is/core/utils";
 import { Field, Form } from "@wso2is/form";
 import { CertFileStrategy, Code, EmphasizedSegment, Hint, PrimaryButton, Switcher } from "@wso2is/react-components";
-<<<<<<< HEAD
 import { SwitcherOptionProps } from "@wso2is/react-components";
-=======
-import { SwitcherOptionProps } from "@wso2is/react-components/";
 import { FormValidation } from "@wso2is/validation";
->>>>>>> 92c88cb4
 import React, { FunctionComponent, ReactElement, ReactNode, useEffect, useState } from "react";
 import { useTranslation } from "react-i18next";
 import { useDispatch } from "react-redux";
@@ -35,9 +31,9 @@
 import { AddIdpCertificateModal } from "./add-idp-certificate-modal";
 import { EmptyCertificatesPlaceholder } from "./empty-certificates-placeholder";
 import { IdpCertificatesList } from "./idp-cetificates-list";
-import { commonConfig } from "../../../../../extensions";
 import { updateIDPCertificate } from "../../../api";
 import { IdentityProviderInterface } from "../../../models";
+import { commonConfig } from "../../../../../extensions/configs";
 
 /**
  * Props interface of {@link IdpCertificates}
