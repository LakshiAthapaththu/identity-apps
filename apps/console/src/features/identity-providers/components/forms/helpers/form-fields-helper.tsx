--- conflicted
+++ resolved
@@ -501,11 +501,7 @@
         if (propertyMetadata?.key === AUTHORIZATION_REDIRECT_URL) {
             return  FieldType.COPY_INPUT;
         } else {
-<<<<<<< HEAD
             // TODO: Need proper backend support to identity URL fields-https://github.com/wso2/product-is/issues/12501.
-=======
-            // todo Need proper backend support to identity URL fields.
->>>>>>> 9e42b3f7
             return FieldType.URL;
         }
     } else if (propertyMetadata?.key.toUpperCase().includes(
