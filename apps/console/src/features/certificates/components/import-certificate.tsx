/**
* Copyright (c) 2020, WSO2 Inc. (http://www.wso2.org) All Rights Reserved.
*
* WSO2 Inc. licenses this file to you under the Apache License,
* Version 2.0 (the 'License'); you may not use this file except
* in compliance with the License.
* You may obtain a copy of the License at
*
*     http://www.apache.org/licenses/LICENSE-2.0
*
* Unless required by applicable law or agreed to in writing,
* software distributed under the License is distributed on an
* 'AS IS' BASIS, WITHOUT WARRANTIES OR CONDITIONS OF ANY
* KIND, either express or implied. See the License for the
* specific language governing permissions and limitations
* under the License.
*/

import { AlertLevels, Certificate, DisplayCertificate, TestableComponentInterface } from "@wso2is/core/models";
import { addAlert } from "@wso2is/core/store";
import { useTrigger } from "@wso2is/forms";
import { LinkButton, PrimaryButton, Steps, useWizardAlert } from "@wso2is/react-components";
import { X509, zulutodate } from "jsrsasign";
import React, { FunctionComponent, ReactElement, useEffect, useState } from "react";
import { useTranslation } from "react-i18next";
import { useDispatch } from "react-redux";
import { Grid, Icon, Modal } from "semantic-ui-react";
import { CertificateSummary } from "./wizard";
import { UploadCertificate } from "../../core";
import { createKeystoreCertificate } from "../api";
import { getImportCertificateWizardStepIcons } from "../configs";

/**
 * Prop types of the `ImportCertificate` component.
 */
interface ImportCertificatePropsInterface extends TestableComponentInterface {
    /**
     * Specifies if the modal should be opened or not.
     */
    open: boolean;
    /**
     * Called when the modal is closed.
     */
    onClose: () => void;
    /**
     * Calls update on the parent component.
     */
    update: () => void;
}

/**
 * This renders the import certificate wizard.
 *
 * @param {ImportCertificatePropsInterface} props
 *
 * @returns {ReactElement}
 */
export const ImportCertificate: FunctionComponent<ImportCertificatePropsInterface> = (
    props: ImportCertificatePropsInterface
): ReactElement => {

    const {
        open,
        onClose,
        update,
        [ "data-testid" ]: testId
    } = props;

    const dispatch = useDispatch();

    const { t } = useTranslation();

    const [ data, setData ] = useState<Certificate>(null);
    const [ currentWizardStep, setCurrentWizardStep ] = useState(0);
    const [ certificateDisplay, setCertificateDisplay ] = useState<DisplayCertificate>(null);
    const [ name, setName ] = useState("");
    const [ fileDecoded, setFileDecoded ] = useState("");
    const [ pem, setPem ] = useState("");
    const [ file, setFile ] = useState<File>(null);
    const [ certificate, setCertificate ] = useState<X509>(null);

    const [ firstStep, setFirstStep ] = useTrigger();
    const [ alert, setAlert, alertComponent ] = useWizardAlert();

    /**
     * Moves to the next step once the certificate display state is set.
     */
    useEffect(() => {
        if (certificateDisplay) {
            setCurrentWizardStep(1);
        }
    }, [ certificateDisplay ]);

    /**
     * Imports the certificate.
     */
    const handleSubmit = (): void => {
        createKeystoreCertificate(data).then(() => {
            dispatch(addAlert({
                description: t("console:manage.features.certificates.keystore.notifications." +
                    "addCertificate.success.description"),
                level: AlertLevels.SUCCESS,
                message: t("console:manage.features.certificates.keystore.notifications." +
                    "addCertificate.success.message")
            }));
            update();
            onClose();
        }).catch(error => {
            setAlert({
                description: error?.response?.data?.description
                    || t("console:manage.features.certificates.keystore.notifications." +
                        "addCertificate.genericError.description"),
                level: AlertLevels.ERROR,
                message: error?.response?.data?.message
                    || t("console:manage.features.certificates.keystore.notifications." +
                        "addCertificate.genericError.message")
            });
        });
    };

    /**
     * This is called when the first step is submitted.
     * It stores
     *      1. the data returned by the first step to be posted.
     *      2. the state of the first step component
     *       so that they can be sent back if previous is clicked.
     *
     * @param {Certificate} data The alias and the PEM-encoded certificate string.
     * @param {string} name The alias of the certificate.
     * @param {string} pem The PEM-encoded string.
     * @param {string} fileDecoded The decoded `.cer` file content.
     * @param {File} file The File object.
     * @param {X509} forgeCertificate The X509 certificate object.
     */
    const onSubmitFirstStep = (
        data: Certificate,
        name: string,
        pem: string,
        fileDecoded: string,
        file: File,
        forgeCertificate: X509
    ): void => {
        setData(data);
        setName(name);
        setPem(pem);
        setFileDecoded(fileDecoded);
        setFile(file);
        setCertificate(forgeCertificate);
        decodeCertificate(data, forgeCertificate);
    };

    /**
     * This serializes the certificate object.
     *
     * @param {Certificate} data The data object containing the alias and the PEM string.
     * @param {X509} certificateForge The X509 Certificate object.
     */
    const decodeCertificate = (data: Certificate, cert: X509): void => {
        const displayCertificate: DisplayCertificate = {
            alias: data.alias,
            issuerDN: cert.getIssuerString().split("/").slice(1)
                .map(attribute => {
                    return {
                        [ attribute.split("=")[ 0 ] ]: attribute.split("=")[ 1 ]
                    };
                }),
            serialNumber: cert.getSerialNumberHex(),
            subjectDN: cert.getSubjectString().split("/").slice(1)
                .map(attribute => {
                    return {
                        [ attribute.split("=")[ 0 ] ]: attribute.split("=")[ 1 ]
                    };
                }),
            validFrom: new Date(zulutodate(cert.getNotBefore()).toUTCString()),
            validTill: new Date(zulutodate(cert.getNotAfter()).toUTCString()),
            version: cert.getVersion()
        };

        setCertificateDisplay(displayCertificate);
    };

    /**
     * This contains the wizard steps
     */
    const STEPS = [
        {
            content: (
                <UploadCertificate
                    submit={ onSubmitFirstStep }
                    triggerSubmit={ firstStep }
                    pemData={ pem }
                    nameData={ name }
                    fileDecodedData={ fileDecoded }
                    fileData={ file }
                    forgeCertificateData={ certificate }
                    data-testid={ `${ testId }-upload` }
                />
            ),
<<<<<<< HEAD
            icon: ImportCertificateWizardStepIcons.general,
            title: t("console:manage.features.certificates.keystore.wizard.steps.upload")
=======
            icon: getImportCertificateWizardStepIcons().general,
            title: t("adminPortal:components.certificates.keystore.wizard.steps.upload")
>>>>>>> 5939873c
        },
        {
            content: (
                <CertificateSummary
                    name={ data?.alias }
                    certificate={ certificateDisplay }
                    data-testid={ `${ testId }-summary` }
                />
            ),
<<<<<<< HEAD
            icon: ImportCertificateWizardStepIcons.general,
            title: t("console:manage.features.certificates.keystore.wizard.steps.summary")
=======
            icon: getImportCertificateWizardStepIcons().general,
            title: t("adminPortal:components.certificates.keystore.wizard.steps.summary")
>>>>>>> 5939873c

        }
    ];

    /**
     * Moves to the next step in the wizard
     */
    const next = (): void => {
        switch (currentWizardStep) {
            case 0:
                setFirstStep();
                break;
            case 1:
                handleSubmit();
                break;
        }
    };

    /**
     * Moves to the previous step in the wizard
     */
    const previous = (): void => {
        setCurrentWizardStep(currentWizardStep - 1);
    };

    return (
        <Modal
            open={ open }
            onClose={ onClose }
            dimmer="blurring"
            size="small"
            className="wizard application-create-wizard"
            data-testid={ `${ testId }-modal` }
            closeOnDimmerClick={ false }
        >
            <Modal.Header className="wizard-header">
                { t("console:manage.features.certificates.keystore.wizard.header")}
            </Modal.Header>
            <Modal.Content className="steps-container" data-testid={ `${ testId }-steps` }>
                <Steps.Group
                    header="Import certificate into keystore."
                    current={ currentWizardStep }
                >
                    { STEPS.map((step, index) => (
                        <Steps.Step
                            key={ index }
                            icon={ step.icon }
                            title={ step.title }
                            data-testid={ `${ testId }-step-${ index }` }
                        />
                    )) }
                </Steps.Group>
            </Modal.Content >
            <Modal.Content>
                { alert && alertComponent }
            </Modal.Content>
            <Modal.Content
                className={ `content-container ${currentWizardStep === 1 ? "certificate-content summary" : ""}` }
                scrolling
            >
                { STEPS[ currentWizardStep ].content }
            </Modal.Content>
            <Modal.Actions>
                <Grid>
                    <Grid.Row column={ 1 }>
                        <Grid.Column mobile={ 8 } tablet={ 8 } computer={ 8 }>
                            <LinkButton floated="left" onClick={ () => onClose() }>{t("common:cancel")}</LinkButton>
                        </Grid.Column>
                        <Grid.Column mobile={ 8 } tablet={ 8 } computer={ 8 }>
                            { currentWizardStep < STEPS.length - 1 && (
                                <PrimaryButton floated="right" onClick={ next }>
                                    { t("common:next") } <Icon name="arrow right" />
                                </PrimaryButton>
                            ) }
                            { currentWizardStep === STEPS.length - 1 && (
                                <PrimaryButton
                                    floated="right"
                                    onClick={ next }
                                    data-testid={ `${ testId }-import-button` }
                                >
                                    { t("common:import") }
                                </PrimaryButton>
                            ) }
                            { currentWizardStep > 0 && (
                                <LinkButton
                                    floated="right"
                                    onClick={ previous }
                                    data-testid={ `${ testId }-previous-button` }
                                >
                                    <Icon name="arrow left" /> { t("common:previous") }
                                </LinkButton>
                            ) }
                        </Grid.Column>
                    </Grid.Row>
                </Grid>
            </Modal.Actions>
        </Modal>
    );
};

/**
 * Default props for the component.
 */
ImportCertificate.defaultProps = {
    "data-testid": "import-certificate-wizard"
};<|MERGE_RESOLUTION|>--- conflicted
+++ resolved
@@ -196,13 +196,8 @@
                     data-testid={ `${ testId }-upload` }
                 />
             ),
-<<<<<<< HEAD
-            icon: ImportCertificateWizardStepIcons.general,
-            title: t("console:manage.features.certificates.keystore.wizard.steps.upload")
-=======
             icon: getImportCertificateWizardStepIcons().general,
-            title: t("adminPortal:components.certificates.keystore.wizard.steps.upload")
->>>>>>> 5939873c
+            title: t("console:develop.features.certificates.keystore.wizard.steps.upload")
         },
         {
             content: (
@@ -212,13 +207,8 @@
                     data-testid={ `${ testId }-summary` }
                 />
             ),
-<<<<<<< HEAD
-            icon: ImportCertificateWizardStepIcons.general,
-            title: t("console:manage.features.certificates.keystore.wizard.steps.summary")
-=======
             icon: getImportCertificateWizardStepIcons().general,
-            title: t("adminPortal:components.certificates.keystore.wizard.steps.summary")
->>>>>>> 5939873c
+            title: t("console:develop.features.certificates.keystore.wizard.steps.summary")
 
         }
     ];
