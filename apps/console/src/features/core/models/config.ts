/**
 * Copyright (c) 2020, WSO2 Inc. (http://www.wso2.org) All Rights Reserved.
 *
 * WSO2 Inc. licenses this file to you under the Apache License,
 * Version 2.0 (the "License"); you may not use this file except
 * in compliance with the License.
 * You may obtain a copy of the License at
 *
 *     http://www.apache.org/licenses/LICENSE-2.0
 *
 * Unless required by applicable law or agreed to in writing,
 * software distributed under the License is distributed on an
 * "AS IS" BASIS, WITHOUT WARRANTIES OR CONDITIONS OF ANY
 * KIND, either express or implied. See the License for the
 * specific language governing permissions and limitations
 * under the License.
 */

import { ResponseMode, Storage } from "@wso2/identity-oidc-js";
import {
    CommonConfigInterface,
    CommonDeploymentConfigInterface,
    CommonUIConfigInterface,
    FeatureAccessConfigInterface
} from "@wso2is/core/models";
import { I18nModuleOptionsInterface } from "@wso2is/i18n";
import { ApplicationTemplateLoadingStrategies, ApplicationsResourceEndpointsInterface } from "../../applications";
import { CertificatesResourceEndpointsInterface } from "../../certificates";
import { ClaimResourceEndpointsInterface } from "../../claims";
import { GroupsResourceEndpointsInterface } from "../../groups";
import { IDPResourceEndpointsInterface, IdentityProviderTemplateLoadingStrategies } from "../../identity-providers";
import { ScopesResourceEndpointsInterface } from "../../oidc-scopes";
import { RolesResourceEndpointsInterface } from "../../roles";
import { ServerConfigurationsResourceEndpointsInterface } from "../../server-configurations";
import { UsersResourceEndpointsInterface } from "../../users";
import { UserstoreResourceEndpointsInterface } from "../../userstores";

export type ConfigInterface = CommonConfigInterface<
    DeploymentConfigInterface,
    ServiceResourceEndpointsInterface,
    FeatureConfigInterface,
    I18nModuleOptionsInterface,
    UIConfigInterface>;

/**
 * Application configuration interface.
 */
export interface FeatureConfigInterface {
    /**
     * Application management feature.
     */
    applications?: FeatureAccessConfigInterface;
    /**
     * Workflow approvals feature.
     */
    approvals?: FeatureAccessConfigInterface;
    /**
     * Attribute dialects(Claim dialects) feature.
     */
    attributeDialects?: FeatureAccessConfigInterface;
    /**
     * Certificates configurations feature.
     */
    certificates?: FeatureAccessConfigInterface;
    /**
     * Email templates feature.
     */
    emailTemplates?: FeatureAccessConfigInterface;
    /**
     * General Configuration settings feature.
     */
    generalConfigurations?: FeatureAccessConfigInterface;
    /**
     * Groups feature.
     */
    groups?: FeatureAccessConfigInterface;
    /**
     * Guest User Feature
     */
    guestUser?: FeatureAccessConfigInterface;
    /**
     * Identity provider management feature.
     */
    identityProviders?: FeatureAccessConfigInterface;
    /**
     * OIDC Scope management feature.
     */
    oidcScopes?: FeatureAccessConfigInterface;
    /**
     * Remote Fetch Config management feature.
     */
    remoteFetchConfig?: FeatureAccessConfigInterface;
    /**
     * Role management feature.
     */
    roles?: FeatureAccessConfigInterface;
    /**
     * User store configurations feature.
     */
    userStores?: FeatureAccessConfigInterface;
    /**
     * User management feature.
     */
    users?: FeatureAccessConfigInterface;
}

/**
 * Portal Deployment config interface inheriting the common configs from core module.
 */
export interface DeploymentConfigInterface extends CommonDeploymentConfigInterface<ResponseMode, Storage> {
    /**
     * Configs of the Admin app.
     */
    adminApp: ExternalAppConfigInterface;
    /**
     * Configs of the myaccount app.
     */
    accountApp: ExternalAppConfigInterface;
    /**
     * Configs of the developer app.
     */
    developerApp: ExternalAppConfigInterface;
    /**
     * URL of the help center.
     */
    helpCenterURL?: string;
    /**
<<<<<<< HEAD
     * URL of the doc site.
     */
    docSiteURL?: string;
=======
     * Configs of multiple application protocol.
     */
    allowMultipleAppProtocols?: boolean;
>>>>>>> d65f81ed
}

/**
 * Interface for defining settings and configs of an external app.
 */
interface ExternalAppConfigInterface {
    /**
     * App base path. ex: `/account`, `/admin` etc.
     */
    basePath: string;
    /**
     * Display name for the app.
     */
    displayName: string;
    /**
     * Access path/URL for the app.
     */
    path: string;
}

/**
 * Portal UI config interface inheriting the common configs from core module.
 */
export interface UIConfigInterface extends CommonUIConfigInterface<FeatureConfigInterface> {
    /**
     * How should the application templates be loaded.
     * If `LOCAL` is selected, app will resort to in app templates.
     * `REMOTE` will fetch templates from the template management REST API.
     */
    applicationTemplateLoadingStrategy?: ApplicationTemplateLoadingStrategies;
    /**
     * Set of authenticators to be hidden in application sign on methods.
     */
    hiddenAuthenticators?: string[];
    /**
     * How should the IDP templates be loaded.
     * If `LOCAL` is selected, app will resort to in-app templates.
     * `REMOTE` will fetch templates from the template management REST API.
     */
    identityProviderTemplateLoadingStrategy?: IdentityProviderTemplateLoadingStrategies;
    /**
     * Should default dialects be allowed for editing.
     */
    isDefaultDialectEditingEnabled?: boolean;
    /**
     * Should dialects addition be allowed.
     */
    isDialectAddingEnabled?: boolean;
    /**
     * Flag to check if the `OAuth.EnableClientSecretHash` is enabled in the `identity.xml`.
     */
    isClientSecretHashEnabled?: boolean;
    /**
     * Enable roles and groups separation.
     */
    isGroupAndRoleSeparationEnabled?: boolean;
    /**
     * Is Request path section enabled in applications.
     */
    isRequestPathAuthenticationEnabled?: boolean;
    /**
     * Flag to check whether to list all the attribute dialects
     */
    listAllAttributeDialects?: boolean;
    /**
     * Enable signature validation certificate alias.
     */
    isSignatureValidationCertificateAliasEnabled?: boolean;
    /**
     * Self app name.
     */
    selfAppIdentifier: string;
    /**
     * System apps list.
     */
    systemAppsIdentifiers: string[];
    /**
     * Show App Switch button in the Header.
     */
    showAppSwitchButton?: boolean;
    
}

/**
 * Service resource endpoints config.
 */
export interface ServiceResourceEndpointsInterface extends ClaimResourceEndpointsInterface,
    CertificatesResourceEndpointsInterface,
    GroupsResourceEndpointsInterface,
    ServerConfigurationsResourceEndpointsInterface,
    UsersResourceEndpointsInterface,
    UserstoreResourceEndpointsInterface,
    RolesResourceEndpointsInterface,
    ApplicationsResourceEndpointsInterface,
    IDPResourceEndpointsInterface,
    ScopesResourceEndpointsInterface {

    CORSOrigins: string;
    documentationContent: string;
    documentationStructure: string;
    // TODO: Remove this endpoint and use ID token to get the details
    me: string;
    saml2Meta: string;
    wellKnown: string;
}<|MERGE_RESOLUTION|>--- conflicted
+++ resolved
@@ -125,15 +125,13 @@
      */
     helpCenterURL?: string;
     /**
-<<<<<<< HEAD
      * URL of the doc site.
      */
     docSiteURL?: string;
-=======
+    /**
      * Configs of multiple application protocol.
      */
     allowMultipleAppProtocols?: boolean;
->>>>>>> d65f81ed
 }
 
 /**
