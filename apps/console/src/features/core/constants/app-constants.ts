--- conflicted
+++ resolved
@@ -355,10 +355,7 @@
         "identityProviders",
         "users",
         "organizations",
-<<<<<<< HEAD
+        "groups",
         "organization-roles"
-=======
-        "groups"
->>>>>>> 6a9c0655
     ]
 }