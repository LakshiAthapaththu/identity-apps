--- conflicted
+++ resolved
@@ -49,11 +49,7 @@
         "axios": "^0.18.0",
         "classnames": "^2.2.6",
         "crypto-js": "^3.1.9-1",
-<<<<<<< HEAD
-=======
-        "fastestsmallesttextencoderdecoder": "^1.0.14",
         "fork-ts-checker-webpack-plugin": "^4.0.3",
->>>>>>> 581dc820
         "fs-extra": "^8.1.0",
         "history": "^4.9.0",
         "i18next": "^17.0.11",
