<?xml version="1.0" encoding="UTF-8"?>

<!--
 * Copyright (c) 2019, WSO2 Inc. (http://www.wso2.org) All Rights Reserved.
 *
 * WSO2 Inc. licenses this file to you under the Apache License,
 * Version 2.0 (the "License"); you may not use this file except
 * in compliance with the License.
 * You may obtain a copy of the License at
 *
 * http://www.apache.org/licenses/LICENSE-2.0
 *
 * Unless required by applicable law or agreed to in writing,
 * software distributed under the License is distributed on an
 * "AS IS" BASIS, WITHOUT WARRANTIES OR CONDITIONS OF ANY
 * KIND, either express or implied. See the License for the
 * specific language governing permissions and limitations
 * under the License.
-->

<project xmlns="http://maven.apache.org/POM/4.0.0" xmlns:xsi="http://www.w3.org/2001/XMLSchema-instance" xsi:schemaLocation="http://maven.apache.org/POM/4.0.0 http://maven.apache.org/xsd/maven-4.0.0.xsd">

    <modelVersion>4.0.0</modelVersion>
    <groupId>org.wso2.identity.apps</groupId>
    <artifactId>identity-apps</artifactId>
    <packaging>pom</packaging>
<<<<<<< HEAD
    <version>1.0.134-SNAPSHOT</version>
=======
    <version>1.0.137-SNAPSHOT</version>
>>>>>>> db3d04cf
    <name>WSO2 Identity Server Apps - Parent</name>
    <description>WSO2 Identity Server Web Apps</description>

    <url>http://wso2.org</url>

    <parent>
        <groupId>org.wso2</groupId>
        <artifactId>wso2</artifactId>
        <version>5</version>
    </parent>

    <scm>
        <url>https://github.com/wso2/identity-apps.git</url>
        <developerConnection>scm:git:https://github.com/wso2/identity-apps.git</developerConnection>
        <connection>scm:git:https://github.com/wso2/identity-apps.git</connection>
        <tag>HEAD</tag>
    </scm>

    <modules>
        <module>apps/user-portal</module>
        <module>apps/admin-portal</module>
        <module>apps/authentication-portal</module>
        <module>apps/recovery-portal</module>
        <module>apps/email-otp-authentication-portal</module>
        <module>apps/sms-otp-authentication-portal</module>
        <module>apps/totp-authentication-portal</module>
        <module>apps/x509-certificate-authentication-portal</module>
        <module>components/theme</module>
        <module>components/org.wso2.identity.apps.common</module>
        <module>features/org.wso2.identity.apps.common.server.feature</module>
        <module>features/org.wso2.identity.apps.user.portal.server.feature</module>
        <module>features/org.wso2.identity.apps.admin.portal.server.feature</module>
        <module>features/org.wso2.identity.apps.authentication.portal.server.feature</module>
        <module>features/org.wso2.identity.apps.recovery.portal.server.feature</module>
        <module>features/org.wso2.identity.apps.feature</module>
    </modules>

    <repositories>

        <repository>
            <id>wso2-nexus</id>
            <name>WSO2 internal Repository</name>
            <url>http://maven.wso2.org/nexus/content/groups/wso2-public/</url>
            <releases>
                <enabled>true</enabled>
                <updatePolicy>daily</updatePolicy>
                <checksumPolicy>ignore</checksumPolicy>
            </releases>
        </repository>

        <repository>
            <id>wso2.releases</id>
            <name>WSO2 internal Repository</name>
            <url>http://maven.wso2.org/nexus/content/repositories/releases/</url>
            <releases>
                <enabled>true</enabled>
                <updatePolicy>daily</updatePolicy>
                <checksumPolicy>ignore</checksumPolicy>
            </releases>
        </repository>

        <repository>
            <id>wso2.snapshots</id>
            <name>Apache Snapshot Repository</name>
            <url>http://maven.wso2.org/nexus/content/repositories/snapshots/</url>
            <snapshots>
                <enabled>true</enabled>
                <updatePolicy>daily</updatePolicy>
            </snapshots>
            <releases>
                <enabled>false</enabled>
            </releases>
        </repository>

    </repositories>

    <distributionManagement>
        <repository>
            <id>nexus-releases</id>
            <name>WSO2 Nexus Release Repository</name>
            <url>https://maven.wso2.org/nexus/service/local/staging/deploy/maven2/</url>
        </repository>
        <snapshotRepository>
            <id>wso2.snapshots</id>
            <name>WSO2 Snapshot Repository</name>
            <url>https://maven.wso2.org/nexus/content/repositories/snapshots/</url>
        </snapshotRepository>
    </distributionManagement>


    <pluginRepositories>
        <pluginRepository>
            <id>wso2.releases</id>
            <name>WSO2 internal Repository</name>
            <url>http://maven.wso2.org/nexus/content/repositories/releases/</url>
            <releases>
                <enabled>true</enabled>
                <updatePolicy>daily</updatePolicy>
                <checksumPolicy>ignore</checksumPolicy>
            </releases>
        </pluginRepository>

        <pluginRepository>
            <id>wso2.snapshots</id>
            <name>WSO2 Snapshot Repository</name>
            <url>http://maven.wso2.org/nexus/content/repositories/snapshots/</url>
            <snapshots>
                <enabled>true</enabled>
                <updatePolicy>daily</updatePolicy>
            </snapshots>
            <releases>
                <enabled>false</enabled>
            </releases>
        </pluginRepository>
        <pluginRepository>
            <id>wso2-nexus</id>
            <name>WSO2 internal Repository</name>
            <url>http://maven.wso2.org/nexus/content/groups/wso2-public/</url>
            <releases>
                <enabled>true</enabled>
                <updatePolicy>daily</updatePolicy>
                <checksumPolicy>ignore</checksumPolicy>
            </releases>
        </pluginRepository>
    </pluginRepositories>

    <dependencyManagement>
        <dependencies>
            <dependency>
                <groupId>org.apache.felix</groupId>
                <artifactId>org.apache.felix.scr.ds-annotations</artifactId>
                <version>${apache.felix.scr.ds.annotations.version}</version>
            </dependency>
            <dependency>
                <groupId>org.wso2.eclipse.osgi</groupId>
                <artifactId>org.eclipse.osgi.services</artifactId>
                <version>${equinox.osgi.services.version}</version>
            </dependency>

            <dependency>
                <groupId>org.wso2.carbon</groupId>
                <artifactId>org.wso2.carbon.logging</artifactId>
                <version>${carbon.logging.version}</version>
            </dependency>
            <dependency>
                <groupId>org.wso2.carbon</groupId>
                <artifactId>org.wso2.carbon.registry.core</artifactId>
                <version>${carbon.kernel.version}</version>
            </dependency>
            <dependency>
                <groupId>org.wso2.carbon.identity.framework</groupId>
                <artifactId>org.wso2.carbon.identity.application.mgt</artifactId>
                <version>${carbon.identity.framework.version}</version>
            </dependency>
            <dependency>
                <groupId>org.wso2.carbon.identity.inbound.auth.oauth2</groupId>
                <artifactId>org.wso2.carbon.identity.oauth</artifactId>
                <version>${carbon.identity.oauth.version}</version>
            </dependency>
            <dependency>
                <groupId>org.wso2.carbon.identity.inbound.auth.oauth2</groupId>
                <artifactId>org.wso2.carbon.identity.oauth.common</artifactId>
                <version>${carbon.identity.oauth.version}</version>
            </dependency>
            <dependency>
                <groupId>org.wso2.carbon.commons</groupId>
                <artifactId>org.wso2.carbon.tenant.common</artifactId>
                <version>${carbon.commons.version}</version>
            </dependency>

            <dependency>
                <groupId>org.wso2.identity.apps</groupId>
                <artifactId>user-portal</artifactId>
                <version>${project.version}</version>
                <type>war</type>
            </dependency>
            <dependency>
                <groupId>org.wso2.identity.apps</groupId>
                <artifactId>admin-portal</artifactId>
                <version>${project.version}</version>
                <type>war</type>
            </dependency>
            <dependency>
                <groupId>org.wso2.identity.apps</groupId>
                <artifactId>authentication-portal</artifactId>
                <version>${project.version}</version>
                <type>war</type>
            </dependency>
            <dependency>
                <groupId>org.wso2.identity.apps</groupId>
                <artifactId>recovery-portal</artifactId>
                <version>${project.version}</version>
                <type>war</type>
            </dependency>
            <dependency>
                <groupId>org.wso2.identity.apps</groupId>
                <artifactId>identity-theme</artifactId>
                <version>${project.version}</version>
                <type>zip</type>
            </dependency>

            <dependency>
                <groupId>commons-io.wso2</groupId>
                <artifactId>commons-io</artifactId>
                <version>${commons-io.wso2.version}</version>
            </dependency>
            <dependency>
                <groupId>org.wso2.carbon.identity.framework</groupId>
                <artifactId>org.wso2.carbon.identity.template.mgt</artifactId>
                <version>${carbon.identity.framework.version}</version>
            </dependency>
            <dependency>
                <groupId>commons-lang.wso2</groupId>
                <artifactId>commons-lang</artifactId>
                <version>${commons-lang.wso2.version}</version>
            </dependency>
            <dependency>
                <groupId>javax.servlet</groupId>
                <artifactId>servlet-api</artifactId>
                <version>${servlet-api.version}</version>
            </dependency>
            <dependency>
                <groupId>javax.servlet</groupId>
                <artifactId>jsp-api</artifactId>
                <version>${javax.jsp-api.version}</version>
            </dependency>
            <dependency>
                <groupId>javax.servlet</groupId>
                <artifactId>jstl</artifactId>
                <version>${javax.servelet.jstl.version}</version>
            </dependency>
            <dependency>
                <groupId>commons-codec.wso2</groupId>
                <artifactId>commons-codec</artifactId>
                <version>${commons-codec.wso2.version}</version>
            </dependency>
            <dependency>
                <groupId>org.apache.ws.commons.axiom</groupId>
                <artifactId>axiom-api</artifactId>
                <version>${axiom.version}</version>
                <exclusions>
                    <exclusion>
                        <groupId>xerces</groupId>
                        <artifactId>xercesImpl</artifactId>
                    </exclusion>
                </exclusions>
            </dependency>
            <dependency>
                <groupId>org.wso2.carbon.identity.association.account</groupId>
                <artifactId>org.wso2.carbon.identity.user.account.association</artifactId>
                <version>${org.wso2.carbon.identity.association.account}</version>
            </dependency>
            <dependency>
                <groupId>org.wso2.carbon.identity.framework</groupId>
                <artifactId>org.wso2.carbon.identity.application.common</artifactId>
                <version>${carbon.identity.framework.version}</version>
            </dependency>
            <dependency>
                <groupId>org.wso2.carbon.identity.framework</groupId>
                <artifactId>org.wso2.carbon.identity.mgt.endpoint.util</artifactId>
                <version>${carbon.identity.framework.version}</version>
            </dependency>
            <dependency>
                <groupId>org.wso2.carbon.identity.framework</groupId>
                <artifactId>org.wso2.carbon.identity.application.authentication.endpoint.util</artifactId>
                <version>${carbon.identity.framework.version}</version>
            </dependency>
            <dependency>
                <groupId>org.wso2.carbon.identity.framework</groupId>
                <artifactId>org.wso2.carbon.identity.application.authentication.endpoint.i18n</artifactId>
                <version>${carbon.identity.framework.version}</version>
            </dependency>
            <dependency>
                <groupId>org.wso2.carbon.identity.framework</groupId>
                <artifactId>org.wso2.carbon.identity.core</artifactId>
                <version>${carbon.identity.framework.version}</version>
            </dependency>
            <dependency>
                <groupId>org.wso2.carbon.identity.framework</groupId>
                <artifactId>org.wso2.carbon.identity.user.profile</artifactId>
                <version>${carbon.identity.framework.version}</version>
            </dependency>
            <dependency>
                <groupId>org.wso2.carbon.identity.framework</groupId>
                <artifactId>org.wso2.carbon.identity.application.authentication.framework</artifactId>
                <version>${carbon.identity.framework.version}</version>
            </dependency>
            <dependency>
                <groupId>org.wso2.carbon.identity.framework</groupId>
                <artifactId>org.wso2.carbon.identity.notification.mgt</artifactId>
                <version>${carbon.identity.framework.version}</version>
            </dependency>
            <dependency>
                <groupId>org.wso2.carbon.identity.framework</groupId>
                <artifactId>org.wso2.carbon.identity.provisioning</artifactId>
                <version>${carbon.identity.framework.version}</version>
            </dependency>
            <dependency>
                <groupId>org.wso2.carbon.extension.identity.authenticator.outbound.smsotp</groupId>
                <artifactId>org.wso2.carbon.extension.identity.authenticator.smsotp.connector</artifactId>
                <version>${carbon.extension.identity.authenticator.version}</version>
            </dependency>
            <dependency>
                <groupId>org.wso2.carbon</groupId>
                <artifactId>org.wso2.carbon.core</artifactId>
                <version>${carbon.kernel.version}</version>
            </dependency>
            <dependency>
                <groupId>org.wso2.carbon</groupId>
                <artifactId>org.wso2.carbon.user.core</artifactId>
                <version>${carbon.kernel.version}</version>
            </dependency>
            <dependency>
                <groupId>org.wso2.carbon.identity.outbound.auth.oidc</groupId>
                <artifactId>org.wso2.carbon.identity.application.authenticator.oidc</artifactId>
                <version>${org.wso2.carbon.identity.outbound.auth.oidc}</version>
            </dependency>
            <dependency>
                <groupId>org.wso2.carbon</groupId>
                <artifactId>org.wso2.carbon.ui</artifactId>
                <version>${carbon.kernel.version}</version>
            </dependency>
            <dependency>
                <groupId>org.wso2.carbon.identity</groupId>
                <artifactId>org.wso2.carbon.identity.mgt</artifactId>
                <version>${carbon.identity.version}</version>
            </dependency>
            <dependency>
                <groupId>org.wso2.carbon.identity</groupId>
                <artifactId>org.wso2.carbon.identity.application.authentication.endpoint.util</artifactId>
                <version>${carbon.identity.version}</version>
            </dependency>
            <dependency>
                <groupId>org.wso2.carbon.extension.identity.authenticator.utils</groupId>
                <artifactId>org.wso2.carbon.extension.identity.helper</artifactId>
                <version>${identity.extension.utils}</version>
            </dependency>
            <dependency>
                <groupId>org.wso2.carbon.identity.framework</groupId>
                <artifactId>org.wso2.carbon.identity.event</artifactId>
                <version>${carbon.identity.framework.version}</version>
            </dependency>
            <dependency>
                <groupId>org.wso2.carbon.identity.framework</groupId>
                <artifactId>org.wso2.carbon.identity.user.registration.stub</artifactId>
                <version>${carbon.identity.framework.version}</version>
            </dependency>
            <dependency>
                <groupId>org.wso2.carbon.identity.framework</groupId>
                <artifactId>org.wso2.carbon.identity.mgt.stub</artifactId>
                <version>${carbon.identity.framework.version}</version>
            </dependency>
            <dependency>
                <groupId>org.wso2.carbon.identity.framework</groupId>
                <artifactId>org.wso2.carbon.identity.mgt</artifactId>
                <version>${carbon.identity.framework.version}</version>
            </dependency>
            <dependency>
                <groupId>org.wso2.carbon.identity.framework</groupId>
                <artifactId>org.wso2.carbon.idp.mgt</artifactId>
                <version>${carbon.identity.framework.version}</version>
            </dependency>
            <dependency>
                <groupId>com.google.code.gson</groupId>
                <artifactId>gson</artifactId>
                <version>${com.google.code.gson.version}</version>
            </dependency>
            <dependency>
                <groupId>javax.ws.rs</groupId>
                <artifactId>javax.ws.rs-api</artifactId>
                <version>${javax.ws.rs-api.version}</version>
            </dependency>
            <dependency>
                <groupId>org.wso2.securevault</groupId>
                <artifactId>org.wso2.securevault</artifactId>
                <version>${org.wso2.securevault.version}</version>
            </dependency>
            <dependency>
                <groupId>org.wso2.orbit.org.owasp.encoder</groupId>
                <artifactId>encoder</artifactId>
                <version>${encoder.wso2.version}</version>
            </dependency>
            <dependency>
                <groupId>org.owasp.encoder</groupId>
                <artifactId>encoder-jsp</artifactId>
                <version>${encoder-jsp.version}</version>
            </dependency>
            <dependency>
                <groupId>org.apache.cxf</groupId>
                <artifactId>cxf-core</artifactId>
                <version>${org.apache.cxf.version}</version>
            </dependency>
            <dependency>
                <groupId>org.apache.cxf</groupId>
                <artifactId>cxf-rt-rs-extension-providers</artifactId>
                <version>${org.apache.cxf.version}</version>
            </dependency>
            <dependency>
                <groupId>org.apache.cxf</groupId>
                <artifactId>cxf-rt-rs-client</artifactId>
                <version>${org.apache.cxf.version}</version>
            </dependency>
            <dependency>
                <groupId>com.sun.jersey</groupId>
                <artifactId>jersey-client</artifactId>
                <version>${jersey-version}</version>
            </dependency>
            <dependency>
                <groupId>com.fasterxml.jackson.core</groupId>
                <artifactId>jackson-core</artifactId>
                <version>${com.fasterxml.jackson.version}</version>
            </dependency>
            <dependency>
                <groupId>com.fasterxml.jackson.core</groupId>
                <artifactId>jackson-annotations</artifactId>
                <version>${com.fasterxml.jackson.annotation.version}</version>
            </dependency>
            <dependency>
                <groupId>com.fasterxml.jackson.core</groupId>
                <artifactId>jackson-databind</artifactId>
                <version>${com.fasterxml.jackson.annotation.version}</version>
            </dependency>
            <dependency>
                <groupId>com.sun.jersey.contribs</groupId>
                <artifactId>jersey-multipart</artifactId>
                <version>${jersey-version}</version>
            </dependency>
            <dependency>
                <groupId>com.fasterxml.jackson.jaxrs</groupId>
                <artifactId>jackson-jaxrs-json-provider</artifactId>
                <version>${com.fasterxml.jackson.jaxrs-json-provider-version}</version>
            </dependency>
            <dependency>
                <groupId>org.wso2.orbit.org.apache.httpcomponents</groupId>
                <artifactId>httpclient</artifactId>
                <version>${httpcomponents-httpclient.wso2.version}</version>
            </dependency>
            <dependency>
                <groupId>org.apache.httpcomponents.wso2</groupId>
                <artifactId>httpcore</artifactId>
                <version>${httpcore.version}</version>
            </dependency>
            <dependency>
                <groupId>org.json.wso2</groupId>
                <artifactId>json</artifactId>
                <version>${json.wso2.version}</version>
            </dependency>
            <dependency>
                <groupId>org.apache.taglibs</groupId>
                <artifactId>taglibs-standard-impl</artifactId>
                <version>${taglibs-standard-impl.version}</version>
            </dependency>
            <dependency>
                <groupId>org.apache.tomcat</groupId>
                <artifactId>tomcat-catalina</artifactId>
                <version>${apache.tomcat-catalina.version}</version>
            </dependency>
            <dependency>
                <groupId>commons-codec</groupId>
                <artifactId>commons-codec</artifactId>
                <version>${commons-codec.version}</version>
            </dependency>

            <dependency>
                <groupId>org.wso2.identity.apps</groupId>
                <artifactId>org.wso2.identity.apps.common</artifactId>
                <version>${project.version}</version>
            </dependency>
            <dependency>
                <groupId>org.wso2.identity.apps</groupId>
                <artifactId>org.wso2.identity.apps.common.server.feature</artifactId>
                <version>${project.version}</version>
                <type>zip</type>
            </dependency>
            <dependency>
                <groupId>org.wso2.identity.apps</groupId>
                <artifactId>org.wso2.identity.apps.user.portal.server.feature</artifactId>
                <version>${project.version}</version>
                <type>zip</type>
            </dependency>
            <dependency>
                <groupId>org.wso2.identity.apps</groupId>
                <artifactId>org.wso2.identity.apps.admin.portal.server.feature</artifactId>
                <version>${project.version}</version>
                <type>zip</type>
            </dependency>
            <dependency>
                <groupId>org.wso2.identity.apps</groupId>
                <artifactId>org.wso2.identity.apps.authentication.portal.server.feature</artifactId>
                <version>${project.version}</version>
                <type>zip</type>
            </dependency>
            <dependency>
                <groupId>org.wso2.identity.apps</groupId>
                <artifactId>org.wso2.identity.apps.recovery.portal.server.feature</artifactId>
                <version>${project.version}</version>
                <type>zip</type>
            </dependency>
        </dependencies>
    </dependencyManagement>

    <build>
        <plugins>
            <!-- Build all npm packages (apps & modules) -->
            <plugin>
                <groupId>org.codehaus.mojo</groupId>
                <version>1.6.0</version>
                <artifactId>exec-maven-plugin</artifactId>
                <inherited>false</inherited>
                <executions>
                    <execution>
                        <id>npm install (initialize)</id>
                        <goals>
                            <goal>exec</goal>
                        </goals>
                        <phase>initialize</phase>
                        <configuration>
                            <executable>npm</executable>
                            <arguments>
                                <argument>install</argument>
                            </arguments>
                            <workingDirectory>${basedir}</workingDirectory>
                        </configuration>
                    </execution>
                    <execution>
                        <id>npm run build (compile)</id>
                        <goals>
                            <goal>exec</goal>
                        </goals>
                        <phase>compile</phase>
                        <configuration>
                            <executable>npm</executable>
                            <arguments>
                                <argument>run</argument>
                                <argument>build</argument>
                            </arguments>
                            <workingDirectory>${basedir}</workingDirectory>
                        </configuration>
                    </execution>
                </executions>
                <configuration>
                    <environmentVariables>
                        <!-- The following parameters create an NPM sandbox for CI -->
                        <NPM_CONFIG_PREFIX>${basedir}/npm</NPM_CONFIG_PREFIX>
                        <NPM_CONFIG_CACHE>${NPM_CONFIG_PREFIX}/cache</NPM_CONFIG_CACHE>
                        <NPM_CONFIG_TMP>${project.build.directory}/npmtmp</NPM_CONFIG_TMP>
                    </environmentVariables>
                </configuration>
            </plugin>

            <!-- Release -->
            <plugin>
                <groupId>org.apache.maven.plugins</groupId>
                <artifactId>maven-release-plugin</artifactId>
                <configuration>
                    <preparationGoals>clean install</preparationGoals>
                    <autoVersionSubmodules>true</autoVersionSubmodules>
                </configuration>
            </plugin>
            <plugin>
                <groupId>org.apache.maven.plugins</groupId>
                <artifactId>maven-deploy-plugin</artifactId>
            </plugin>
            <plugin>
                <artifactId>maven-compiler-plugin</artifactId>
                <version>2.3.1</version>
                <inherited>true</inherited>
                <configuration>
                    <encoding>UTF-8</encoding>
                    <source>1.8</source>
                    <target>1.8</target>
                </configuration>
            </plugin>
            <plugin>
                <groupId>org.codehaus.mojo</groupId>
                <artifactId>buildnumber-maven-plugin</artifactId>
            </plugin>
            <plugin>
                <groupId>org.codehaus.mojo</groupId>
                <artifactId>findbugs-maven-plugin</artifactId>
                <version>3.0.4</version>
            </plugin>
        </plugins>
    </build>

    <properties>
        <carbon.p2.plugin.version>1.5.3</carbon.p2.plugin.version>

        <equinox.osgi.services.version>3.5.100.v20160504-1419</equinox.osgi.services.version>
        <apache.felix.scr.ds.annotations.version>1.2.4</apache.felix.scr.ds.annotations.version>
        <osgi.framework.imp.pkg.version.range>[1.7.0, 2.0.0)</osgi.framework.imp.pkg.version.range>
        <osgi.service.component.imp.pkg.version.range>[1.2.0, 2.0.0)</osgi.service.component.imp.pkg.version.range>

        <commons-logging.imp.pkg.version.range>[1.2, 2.0)</commons-logging.imp.pkg.version.range>
        
        <carbon.identity.version>5.0.7</carbon.identity.version>
        <carbon.kernel.version>4.6.0</carbon.kernel.version>
        <carbon.kernel.imp.pkg.version.range>[4.5.0, 5.0.0)</carbon.kernel.imp.pkg.version.range>
        <carbon.kernel.registry.imp.pkg.version.range>[1.0.1, 2.0.0)</carbon.kernel.registry.imp.pkg.version.range>
        <carbon.user.api.imp.pkg.version.range>[1.0.1, 2.0.0)</carbon.user.api.imp.pkg.version.range>
        <carbon.commons.version>4.7.22</carbon.commons.version>
        <carbon.commons.imp.pkg.version.range>[4.7.0, 5.0.0)</carbon.commons.imp.pkg.version.range>
        <carbon.logging.version>4.4.39</carbon.logging.version>

        <carbon.base.imp.pkg.version.range>[1.0.0, 2.0.0)</carbon.base.imp.pkg.version.range>
        <org.wso2.carbon.identity.outbound.auth.oidc>5.1.20</org.wso2.carbon.identity.outbound.auth.oidc>

        <carbon.extension.identity.authenticator.version>3.0.0</carbon.extension.identity.authenticator.version>
        <commons-codec.version>1.10</commons-codec.version>
        <org.wso2.carbon.identity.association.account>5.1.5</org.wso2.carbon.identity.association.account>
        <identity.extension.utils>1.0.8</identity.extension.utils>
        <carbon.identity.framework.version>5.16.73</carbon.identity.framework.version>
        <carbon.identity.framework.imp.pkg.version.range>[5.0.0, 6.0.0)</carbon.identity.framework.imp.pkg.version.range>
        <carbon.identity.oauth.version>6.2.142</carbon.identity.oauth.version>
        <carbon.identity.oauth.imp.pkg.version.range>[6.1.0, 7.0.0)</carbon.identity.oauth.imp.pkg.version.range>

        <commons-io.wso2.version>2.4.0.wso2v1</commons-io.wso2.version>
        <commons-lang.wso2.version>2.6.0.wso2v1</commons-lang.wso2.version>
        <servlet-api.version>2.5</servlet-api.version>
        <javax.jsp-api.version>2.0</javax.jsp-api.version>
        <javax.servelet.jstl.version>1.2</javax.servelet.jstl.version>
        <jersey-version>1.19.1</jersey-version>
        <com.fasterxml.jackson.version>2.9.7</com.fasterxml.jackson.version>
        <com.fasterxml.jackson.annotation.version>2.9.8</com.fasterxml.jackson.annotation.version>
        <com.fasterxml.jackson.jaxrs-json-provider-version>2.9.7</com.fasterxml.jackson.jaxrs-json-provider-version>
        <com.google.code.gson.version>2.3.1</com.google.code.gson.version>
        <commons-codec.wso2.version>1.4.0.wso2v1</commons-codec.wso2.version>
        <axiom.version>1.2.11-wso2v16</axiom.version>
        <javax.ws.rs-api.version>2.1.1</javax.ws.rs-api.version>
        <org.wso2.securevault.version>1.1.3</org.wso2.securevault.version>
        <encoder.wso2.version>1.2.0.wso2v1</encoder.wso2.version>
        <encoder-jsp.version>1.2.2</encoder-jsp.version>
        <org.apache.cxf.version>3.3.1</org.apache.cxf.version>
        <httpcomponents-httpclient.wso2.version>4.3.1.wso2v2</httpcomponents-httpclient.wso2.version>
        <httpcore.version>4.3.3.wso2v1</httpcore.version>
        <json.wso2.version>3.0.0.wso2v1</json.wso2.version>
        <taglibs-standard-impl.version>1.2.5</taglibs-standard-impl.version>
        <apache.tomcat-catalina.version>9.0.11</apache.tomcat-catalina.version>
    </properties>
</project><|MERGE_RESOLUTION|>--- conflicted
+++ resolved
@@ -24,11 +24,7 @@
     <groupId>org.wso2.identity.apps</groupId>
     <artifactId>identity-apps</artifactId>
     <packaging>pom</packaging>
-<<<<<<< HEAD
-    <version>1.0.134-SNAPSHOT</version>
-=======
     <version>1.0.137-SNAPSHOT</version>
->>>>>>> db3d04cf
     <name>WSO2 Identity Server Apps - Parent</name>
     <description>WSO2 Identity Server Web Apps</description>
 
